[project]
name = "uns-mcp"
version = "0.1.1"
description = "Add your description here"
requires-python = ">=3.12"
dependencies = [
    "anthropic>=0.49.0",
    "boto3>=1.37.14",
    "firecrawl-py>=1.14.1",
    "mcp[cli]>=1.3.0",
    "pytest>=8.3.5",
    "pytest-asyncio>=0.25.3",
    "notebook>=7.3.3",
    "python-dotenv>=1.0.1",
<<<<<<< HEAD
    "unstructured-client>=0.31.5",
=======
    "unstructured-client>=0.31.6",
>>>>>>> eeed0763
    "pip"
]

[build-system]
requires = ["setuptools", "wheel"]
build-backend = "setuptools.build_meta"

[tool.setuptools]
packages = ["connectors", "minimal_client"]  # Explicitly list your packages

[project.optional-dependencies]
dev=[
    "pre-commit"
]<|MERGE_RESOLUTION|>--- conflicted
+++ resolved
@@ -12,11 +12,7 @@
     "pytest-asyncio>=0.25.3",
     "notebook>=7.3.3",
     "python-dotenv>=1.0.1",
-<<<<<<< HEAD
-    "unstructured-client>=0.31.5",
-=======
     "unstructured-client>=0.31.6",
->>>>>>> eeed0763
     "pip"
 ]
 
