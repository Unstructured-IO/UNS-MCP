[project]
name = "uns-mcp"
version = "0.1.1"
description = "Add your description here"
requires-python = ">=3.12"
dependencies = [
    "anthropic>=0.49.0",
    "boto3>=1.37.14",
    "firecrawl-py>=1.14.1",
    "mcp[cli]>=1.3.0",
    "pytest>=8.3.5",
    "pytest-asyncio>=0.25.3",
    "notebook>=7.3.3",
    "python-dotenv>=1.0.1",
    "unstructured-client>=0.32.0",
    "pip",
<<<<<<< HEAD
=======
    "ipykernel>=6.29.5",
    "jupyter>=1.1.1",
>>>>>>> eea634fc
]

[build-system]
requires = ["setuptools", "wheel"]
build-backend = "setuptools.build_meta"

[tool.setuptools]
packages = ["connectors", "minimal_client"]  # Explicitly list your packages

[project.optional-dependencies]
dev=[
    "pre-commit"
]<|MERGE_RESOLUTION|>--- conflicted
+++ resolved
@@ -14,11 +14,8 @@
     "python-dotenv>=1.0.1",
     "unstructured-client>=0.32.0",
     "pip",
-<<<<<<< HEAD
-=======
     "ipykernel>=6.29.5",
     "jupyter>=1.1.1",
->>>>>>> eea634fc
 ]
 
 [build-system]
