[project]
name = "uns-mcp"
version = "0.1.1"
description = "Add your description here"
requires-python = ">=3.12"
dependencies = [
    "anthropic>=0.49.0",
    "boto3>=1.37.14",
    "firecrawl-py>=1.14.1",
    "mcp[cli]>=1.3.0",
<<<<<<< HEAD
    "notebook>=7.3.3",
=======
    "pytest>=8.3.5",
    "pytest-asyncio>=0.25.3",
>>>>>>> 4295ee5b
    "python-dotenv>=1.0.1",
    "unstructured-client>=0.31.3",
]

[build-system]
requires = ["setuptools", "wheel"]
build-backend = "setuptools.build_meta"

[tool.setuptools]
packages = ["connectors", "minimal_client"]  # Explicitly list your packages<|MERGE_RESOLUTION|>--- conflicted
+++ resolved
@@ -8,14 +8,13 @@
     "boto3>=1.37.14",
     "firecrawl-py>=1.14.1",
     "mcp[cli]>=1.3.0",
-<<<<<<< HEAD
-    "notebook>=7.3.3",
-=======
     "pytest>=8.3.5",
     "pytest-asyncio>=0.25.3",
->>>>>>> 4295ee5b
+    "notebook>=7.3.3",
     "python-dotenv>=1.0.1",
     "unstructured-client>=0.31.3",
+    "pip"
+
 ]
 
 [build-system]
@@ -23,4 +22,9 @@
 build-backend = "setuptools.build_meta"
 
 [tool.setuptools]
-packages = ["connectors", "minimal_client"]  # Explicitly list your packages+packages = ["connectors", "minimal_client"]  # Explicitly list your packages
+
+[project.optional-dependencies]
+dev=[
+    "pre-commit"
+]