version = 1
revision = 1
requires-python = ">=3.12"

[[package]]
name = "aiofiles"
version = "24.1.0"
source = { registry = "https://pypi.org/simple" }
sdist = { url = "https://files.pythonhosted.org/packages/0b/03/a88171e277e8caa88a4c77808c20ebb04ba74cc4681bf1e9416c862de237/aiofiles-24.1.0.tar.gz", hash = "sha256:22a075c9e5a3810f0c2e48f3008c94d68c65d763b9b03857924c99e57355166c", size = 30247 }
wheels = [
    { url = "https://files.pythonhosted.org/packages/a5/45/30bb92d442636f570cb5651bc661f52b610e2eec3f891a5dc3a4c3667db0/aiofiles-24.1.0-py3-none-any.whl", hash = "sha256:b4ec55f4195e3eb5d7abd1bf7e061763e864dd4954231fb8539a0ef8bb8260e5", size = 15896 },
]

[[package]]
name = "annotated-types"
version = "0.7.0"
source = { registry = "https://pypi.org/simple" }
sdist = { url = "https://files.pythonhosted.org/packages/ee/67/531ea369ba64dcff5ec9c3402f9f51bf748cec26dde048a2f973a4eea7f5/annotated_types-0.7.0.tar.gz", hash = "sha256:aff07c09a53a08bc8cfccb9c85b05f1aa9a2a6f23728d790723543408344ce89", size = 16081 }
wheels = [
    { url = "https://files.pythonhosted.org/packages/78/b6/6307fbef88d9b5ee7421e68d78a9f162e0da4900bc5f5793f6d3d0e34fb8/annotated_types-0.7.0-py3-none-any.whl", hash = "sha256:1f02e8b43a8fbbc3f3e0d4f0f4bfc8131bcb4eebe8849b8e5c773f3a1c582a53", size = 13643 },
]

[[package]]
name = "anthropic"
version = "0.49.0"
source = { registry = "https://pypi.org/simple" }
dependencies = [
    { name = "anyio" },
    { name = "distro" },
    { name = "httpx" },
    { name = "jiter" },
    { name = "pydantic" },
    { name = "sniffio" },
    { name = "typing-extensions" },
]
sdist = { url = "https://files.pythonhosted.org/packages/86/e3/a88c8494ce4d1a88252b9e053607e885f9b14d0a32273d47b727cbee4228/anthropic-0.49.0.tar.gz", hash = "sha256:c09e885b0f674b9119b4f296d8508907f6cff0009bc20d5cf6b35936c40b4398", size = 210016 }
wheels = [
    { url = "https://files.pythonhosted.org/packages/76/74/5d90ad14d55fbe3f9c474fdcb6e34b4bed99e3be8efac98734a5ddce88c1/anthropic-0.49.0-py3-none-any.whl", hash = "sha256:bbc17ad4e7094988d2fa86b87753ded8dce12498f4b85fe5810f208f454a8375", size = 243368 },
]

[[package]]
name = "anyio"
version = "4.8.0"
source = { registry = "https://pypi.org/simple" }
dependencies = [
    { name = "idna" },
    { name = "sniffio" },
    { name = "typing-extensions", marker = "python_full_version < '3.13'" },
]
sdist = { url = "https://files.pythonhosted.org/packages/a3/73/199a98fc2dae33535d6b8e8e6ec01f8c1d76c9adb096c6b7d64823038cde/anyio-4.8.0.tar.gz", hash = "sha256:1d9fe889df5212298c0c0723fa20479d1b94883a2df44bd3897aa91083316f7a", size = 181126 }
wheels = [
    { url = "https://files.pythonhosted.org/packages/46/eb/e7f063ad1fec6b3178a3cd82d1a3c4de82cccf283fc42746168188e1cdd5/anyio-4.8.0-py3-none-any.whl", hash = "sha256:b5011f270ab5eb0abf13385f851315585cc37ef330dd88e27ec3d34d651fd47a", size = 96041 },
]

[[package]]
name = "boto3"
version = "1.37.14"
source = { registry = "https://pypi.org/simple" }
dependencies = [
    { name = "botocore" },
    { name = "jmespath" },
    { name = "s3transfer" },
]
sdist = { url = "https://files.pythonhosted.org/packages/ac/e5/5aa8f6671e291719073854aac51682bfe4fb498dabba32edcead1a54dd53/boto3-1.37.14.tar.gz", hash = "sha256:cf2e5e6d56efd5850db8ce3d9094132e4759cf2d4b5fd8200d69456bf61a20f3", size = 111387 }
wheels = [
    { url = "https://files.pythonhosted.org/packages/bd/fd/bf989e87fb7e94646db0fc2c98c9b0883051cadb36eadc2f2e71915c7427/boto3-1.37.14-py3-none-any.whl", hash = "sha256:56b4d1e084dbca43d5fdd070f633a84de61a6ce592655b4d239d263d1a0097fc", size = 139553 },
]

[[package]]
name = "botocore"
version = "1.37.14"
source = { registry = "https://pypi.org/simple" }
dependencies = [
    { name = "jmespath" },
    { name = "python-dateutil" },
    { name = "urllib3" },
]
sdist = { url = "https://files.pythonhosted.org/packages/8f/ff/5cffb437927fd9a2d20769b7ea4b29a2c1100d726e9c871ab9a1662a70f7/botocore-1.37.14.tar.gz", hash = "sha256:b0adce3f0fb42b914eb05079f50cf368cb9cf9745fdd206bd91fe6ac67b29aca", size = 13649221 }
wheels = [
    { url = "https://files.pythonhosted.org/packages/d3/5f/ed14337f24cbc1bb7f8433d1f286c386ca984b4a7ba9904e6cdd65085195/botocore-1.37.14-py3-none-any.whl", hash = "sha256:709a1796f436f8e378e52170e58501c1f3b5f2d1308238cf1d6a3bdba2e32851", size = 13414374 },
]

[[package]]
name = "certifi"
version = "2025.1.31"
source = { registry = "https://pypi.org/simple" }
sdist = { url = "https://files.pythonhosted.org/packages/1c/ab/c9f1e32b7b1bf505bf26f0ef697775960db7932abeb7b516de930ba2705f/certifi-2025.1.31.tar.gz", hash = "sha256:3d5da6925056f6f18f119200434a4780a94263f10d1c21d032a6f6b2baa20651", size = 167577 }
wheels = [
    { url = "https://files.pythonhosted.org/packages/38/fc/bce832fd4fd99766c04d1ee0eead6b0ec6486fb100ae5e74c1d91292b982/certifi-2025.1.31-py3-none-any.whl", hash = "sha256:ca78db4565a652026a4db2bcdf68f2fb589ea80d0be70e03929ed730746b84fe", size = 166393 },
]

[[package]]
name = "cffi"
version = "1.17.1"
source = { registry = "https://pypi.org/simple" }
dependencies = [
    { name = "pycparser" },
]
sdist = { url = "https://files.pythonhosted.org/packages/fc/97/c783634659c2920c3fc70419e3af40972dbaf758daa229a7d6ea6135c90d/cffi-1.17.1.tar.gz", hash = "sha256:1c39c6016c32bc48dd54561950ebd6836e1670f2ae46128f67cf49e789c52824", size = 516621 }
wheels = [
    { url = "https://files.pythonhosted.org/packages/5a/84/e94227139ee5fb4d600a7a4927f322e1d4aea6fdc50bd3fca8493caba23f/cffi-1.17.1-cp312-cp312-macosx_10_9_x86_64.whl", hash = "sha256:805b4371bf7197c329fcb3ead37e710d1bca9da5d583f5073b799d5c5bd1eee4", size = 183178 },
    { url = "https://files.pythonhosted.org/packages/da/ee/fb72c2b48656111c4ef27f0f91da355e130a923473bf5ee75c5643d00cca/cffi-1.17.1-cp312-cp312-macosx_11_0_arm64.whl", hash = "sha256:733e99bc2df47476e3848417c5a4540522f234dfd4ef3ab7fafdf555b082ec0c", size = 178840 },
    { url = "https://files.pythonhosted.org/packages/cc/b6/db007700f67d151abadf508cbfd6a1884f57eab90b1bb985c4c8c02b0f28/cffi-1.17.1-cp312-cp312-manylinux_2_12_i686.manylinux2010_i686.manylinux_2_17_i686.manylinux2014_i686.whl", hash = "sha256:1257bdabf294dceb59f5e70c64a3e2f462c30c7ad68092d01bbbfb1c16b1ba36", size = 454803 },
    { url = "https://files.pythonhosted.org/packages/1a/df/f8d151540d8c200eb1c6fba8cd0dfd40904f1b0682ea705c36e6c2e97ab3/cffi-1.17.1-cp312-cp312-manylinux_2_17_aarch64.manylinux2014_aarch64.whl", hash = "sha256:da95af8214998d77a98cc14e3a3bd00aa191526343078b530ceb0bd710fb48a5", size = 478850 },
    { url = "https://files.pythonhosted.org/packages/28/c0/b31116332a547fd2677ae5b78a2ef662dfc8023d67f41b2a83f7c2aa78b1/cffi-1.17.1-cp312-cp312-manylinux_2_17_ppc64le.manylinux2014_ppc64le.whl", hash = "sha256:d63afe322132c194cf832bfec0dc69a99fb9bb6bbd550f161a49e9e855cc78ff", size = 485729 },
    { url = "https://files.pythonhosted.org/packages/91/2b/9a1ddfa5c7f13cab007a2c9cc295b70fbbda7cb10a286aa6810338e60ea1/cffi-1.17.1-cp312-cp312-manylinux_2_17_s390x.manylinux2014_s390x.whl", hash = "sha256:f79fc4fc25f1c8698ff97788206bb3c2598949bfe0fef03d299eb1b5356ada99", size = 471256 },
    { url = "https://files.pythonhosted.org/packages/b2/d5/da47df7004cb17e4955df6a43d14b3b4ae77737dff8bf7f8f333196717bf/cffi-1.17.1-cp312-cp312-manylinux_2_17_x86_64.manylinux2014_x86_64.whl", hash = "sha256:b62ce867176a75d03a665bad002af8e6d54644fad99a3c70905c543130e39d93", size = 479424 },
    { url = "https://files.pythonhosted.org/packages/0b/ac/2a28bcf513e93a219c8a4e8e125534f4f6db03e3179ba1c45e949b76212c/cffi-1.17.1-cp312-cp312-musllinux_1_1_aarch64.whl", hash = "sha256:386c8bf53c502fff58903061338ce4f4950cbdcb23e2902d86c0f722b786bbe3", size = 484568 },
    { url = "https://files.pythonhosted.org/packages/d4/38/ca8a4f639065f14ae0f1d9751e70447a261f1a30fa7547a828ae08142465/cffi-1.17.1-cp312-cp312-musllinux_1_1_x86_64.whl", hash = "sha256:4ceb10419a9adf4460ea14cfd6bc43d08701f0835e979bf821052f1805850fe8", size = 488736 },
    { url = "https://files.pythonhosted.org/packages/86/c5/28b2d6f799ec0bdecf44dced2ec5ed43e0eb63097b0f58c293583b406582/cffi-1.17.1-cp312-cp312-win32.whl", hash = "sha256:a08d7e755f8ed21095a310a693525137cfe756ce62d066e53f502a83dc550f65", size = 172448 },
    { url = "https://files.pythonhosted.org/packages/50/b9/db34c4755a7bd1cb2d1603ac3863f22bcecbd1ba29e5ee841a4bc510b294/cffi-1.17.1-cp312-cp312-win_amd64.whl", hash = "sha256:51392eae71afec0d0c8fb1a53b204dbb3bcabcb3c9b807eedf3e1e6ccf2de903", size = 181976 },
    { url = "https://files.pythonhosted.org/packages/8d/f8/dd6c246b148639254dad4d6803eb6a54e8c85c6e11ec9df2cffa87571dbe/cffi-1.17.1-cp313-cp313-macosx_10_13_x86_64.whl", hash = "sha256:f3a2b4222ce6b60e2e8b337bb9596923045681d71e5a082783484d845390938e", size = 182989 },
    { url = "https://files.pythonhosted.org/packages/8b/f1/672d303ddf17c24fc83afd712316fda78dc6fce1cd53011b839483e1ecc8/cffi-1.17.1-cp313-cp313-macosx_11_0_arm64.whl", hash = "sha256:0984a4925a435b1da406122d4d7968dd861c1385afe3b45ba82b750f229811e2", size = 178802 },
    { url = "https://files.pythonhosted.org/packages/0e/2d/eab2e858a91fdff70533cab61dcff4a1f55ec60425832ddfdc9cd36bc8af/cffi-1.17.1-cp313-cp313-manylinux_2_12_i686.manylinux2010_i686.manylinux_2_17_i686.manylinux2014_i686.whl", hash = "sha256:d01b12eeeb4427d3110de311e1774046ad344f5b1a7403101878976ecd7a10f3", size = 454792 },
    { url = "https://files.pythonhosted.org/packages/75/b2/fbaec7c4455c604e29388d55599b99ebcc250a60050610fadde58932b7ee/cffi-1.17.1-cp313-cp313-manylinux_2_17_aarch64.manylinux2014_aarch64.whl", hash = "sha256:706510fe141c86a69c8ddc029c7910003a17353970cff3b904ff0686a5927683", size = 478893 },
    { url = "https://files.pythonhosted.org/packages/4f/b7/6e4a2162178bf1935c336d4da8a9352cccab4d3a5d7914065490f08c0690/cffi-1.17.1-cp313-cp313-manylinux_2_17_ppc64le.manylinux2014_ppc64le.whl", hash = "sha256:de55b766c7aa2e2a3092c51e0483d700341182f08e67c63630d5b6f200bb28e5", size = 485810 },
    { url = "https://files.pythonhosted.org/packages/c7/8a/1d0e4a9c26e54746dc08c2c6c037889124d4f59dffd853a659fa545f1b40/cffi-1.17.1-cp313-cp313-manylinux_2_17_s390x.manylinux2014_s390x.whl", hash = "sha256:c59d6e989d07460165cc5ad3c61f9fd8f1b4796eacbd81cee78957842b834af4", size = 471200 },
    { url = "https://files.pythonhosted.org/packages/26/9f/1aab65a6c0db35f43c4d1b4f580e8df53914310afc10ae0397d29d697af4/cffi-1.17.1-cp313-cp313-manylinux_2_17_x86_64.manylinux2014_x86_64.whl", hash = "sha256:dd398dbc6773384a17fe0d3e7eeb8d1a21c2200473ee6806bb5e6a8e62bb73dd", size = 479447 },
    { url = "https://files.pythonhosted.org/packages/5f/e4/fb8b3dd8dc0e98edf1135ff067ae070bb32ef9d509d6cb0f538cd6f7483f/cffi-1.17.1-cp313-cp313-musllinux_1_1_aarch64.whl", hash = "sha256:3edc8d958eb099c634dace3c7e16560ae474aa3803a5df240542b305d14e14ed", size = 484358 },
    { url = "https://files.pythonhosted.org/packages/f1/47/d7145bf2dc04684935d57d67dff9d6d795b2ba2796806bb109864be3a151/cffi-1.17.1-cp313-cp313-musllinux_1_1_x86_64.whl", hash = "sha256:72e72408cad3d5419375fc87d289076ee319835bdfa2caad331e377589aebba9", size = 488469 },
    { url = "https://files.pythonhosted.org/packages/bf/ee/f94057fa6426481d663b88637a9a10e859e492c73d0384514a17d78ee205/cffi-1.17.1-cp313-cp313-win32.whl", hash = "sha256:e03eab0a8677fa80d646b5ddece1cbeaf556c313dcfac435ba11f107ba117b5d", size = 172475 },
    { url = "https://files.pythonhosted.org/packages/7c/fc/6a8cb64e5f0324877d503c854da15d76c1e50eb722e320b15345c4d0c6de/cffi-1.17.1-cp313-cp313-win_amd64.whl", hash = "sha256:f6a16c31041f09ead72d69f583767292f750d24913dadacf5756b966aacb3f1a", size = 182009 },
]

[[package]]
name = "charset-normalizer"
version = "3.4.1"
source = { registry = "https://pypi.org/simple" }
sdist = { url = "https://files.pythonhosted.org/packages/16/b0/572805e227f01586461c80e0fd25d65a2115599cc9dad142fee4b747c357/charset_normalizer-3.4.1.tar.gz", hash = "sha256:44251f18cd68a75b56585dd00dae26183e102cd5e0f9f1466e6df5da2ed64ea3", size = 123188 }
wheels = [
    { url = "https://files.pythonhosted.org/packages/0a/9a/dd1e1cdceb841925b7798369a09279bd1cf183cef0f9ddf15a3a6502ee45/charset_normalizer-3.4.1-cp312-cp312-macosx_10_13_universal2.whl", hash = "sha256:73d94b58ec7fecbc7366247d3b0b10a21681004153238750bb67bd9012414545", size = 196105 },
    { url = "https://files.pythonhosted.org/packages/d3/8c/90bfabf8c4809ecb648f39794cf2a84ff2e7d2a6cf159fe68d9a26160467/charset_normalizer-3.4.1-cp312-cp312-manylinux_2_17_aarch64.manylinux2014_aarch64.whl", hash = "sha256:dad3e487649f498dd991eeb901125411559b22e8d7ab25d3aeb1af367df5efd7", size = 140404 },
    { url = "https://files.pythonhosted.org/packages/ad/8f/e410d57c721945ea3b4f1a04b74f70ce8fa800d393d72899f0a40526401f/charset_normalizer-3.4.1-cp312-cp312-manylinux_2_17_ppc64le.manylinux2014_ppc64le.whl", hash = "sha256:c30197aa96e8eed02200a83fba2657b4c3acd0f0aa4bdc9f6c1af8e8962e0757", size = 150423 },
    { url = "https://files.pythonhosted.org/packages/f0/b8/e6825e25deb691ff98cf5c9072ee0605dc2acfca98af70c2d1b1bc75190d/charset_normalizer-3.4.1-cp312-cp312-manylinux_2_17_s390x.manylinux2014_s390x.whl", hash = "sha256:2369eea1ee4a7610a860d88f268eb39b95cb588acd7235e02fd5a5601773d4fa", size = 143184 },
    { url = "https://files.pythonhosted.org/packages/3e/a2/513f6cbe752421f16d969e32f3583762bfd583848b763913ddab8d9bfd4f/charset_normalizer-3.4.1-cp312-cp312-manylinux_2_17_x86_64.manylinux2014_x86_64.whl", hash = "sha256:bc2722592d8998c870fa4e290c2eec2c1569b87fe58618e67d38b4665dfa680d", size = 145268 },
    { url = "https://files.pythonhosted.org/packages/74/94/8a5277664f27c3c438546f3eb53b33f5b19568eb7424736bdc440a88a31f/charset_normalizer-3.4.1-cp312-cp312-manylinux_2_5_i686.manylinux1_i686.manylinux_2_17_i686.manylinux2014_i686.whl", hash = "sha256:ffc9202a29ab3920fa812879e95a9e78b2465fd10be7fcbd042899695d75e616", size = 147601 },
    { url = "https://files.pythonhosted.org/packages/7c/5f/6d352c51ee763623a98e31194823518e09bfa48be2a7e8383cf691bbb3d0/charset_normalizer-3.4.1-cp312-cp312-musllinux_1_2_aarch64.whl", hash = "sha256:804a4d582ba6e5b747c625bf1255e6b1507465494a40a2130978bda7b932c90b", size = 141098 },
    { url = "https://files.pythonhosted.org/packages/78/d4/f5704cb629ba5ab16d1d3d741396aec6dc3ca2b67757c45b0599bb010478/charset_normalizer-3.4.1-cp312-cp312-musllinux_1_2_i686.whl", hash = "sha256:0f55e69f030f7163dffe9fd0752b32f070566451afe180f99dbeeb81f511ad8d", size = 149520 },
    { url = "https://files.pythonhosted.org/packages/c5/96/64120b1d02b81785f222b976c0fb79a35875457fa9bb40827678e54d1bc8/charset_normalizer-3.4.1-cp312-cp312-musllinux_1_2_ppc64le.whl", hash = "sha256:c4c3e6da02df6fa1410a7680bd3f63d4f710232d3139089536310d027950696a", size = 152852 },
    { url = "https://files.pythonhosted.org/packages/84/c9/98e3732278a99f47d487fd3468bc60b882920cef29d1fa6ca460a1fdf4e6/charset_normalizer-3.4.1-cp312-cp312-musllinux_1_2_s390x.whl", hash = "sha256:5df196eb874dae23dcfb968c83d4f8fdccb333330fe1fc278ac5ceeb101003a9", size = 150488 },
    { url = "https://files.pythonhosted.org/packages/13/0e/9c8d4cb99c98c1007cc11eda969ebfe837bbbd0acdb4736d228ccaabcd22/charset_normalizer-3.4.1-cp312-cp312-musllinux_1_2_x86_64.whl", hash = "sha256:e358e64305fe12299a08e08978f51fc21fac060dcfcddd95453eabe5b93ed0e1", size = 146192 },
    { url = "https://files.pythonhosted.org/packages/b2/21/2b6b5b860781a0b49427309cb8670785aa543fb2178de875b87b9cc97746/charset_normalizer-3.4.1-cp312-cp312-win32.whl", hash = "sha256:9b23ca7ef998bc739bf6ffc077c2116917eabcc901f88da1b9856b210ef63f35", size = 95550 },
    { url = "https://files.pythonhosted.org/packages/21/5b/1b390b03b1d16c7e382b561c5329f83cc06623916aab983e8ab9239c7d5c/charset_normalizer-3.4.1-cp312-cp312-win_amd64.whl", hash = "sha256:6ff8a4a60c227ad87030d76e99cd1698345d4491638dfa6673027c48b3cd395f", size = 102785 },
    { url = "https://files.pythonhosted.org/packages/38/94/ce8e6f63d18049672c76d07d119304e1e2d7c6098f0841b51c666e9f44a0/charset_normalizer-3.4.1-cp313-cp313-macosx_10_13_universal2.whl", hash = "sha256:aabfa34badd18f1da5ec1bc2715cadc8dca465868a4e73a0173466b688f29dda", size = 195698 },
    { url = "https://files.pythonhosted.org/packages/24/2e/dfdd9770664aae179a96561cc6952ff08f9a8cd09a908f259a9dfa063568/charset_normalizer-3.4.1-cp313-cp313-manylinux_2_17_aarch64.manylinux2014_aarch64.whl", hash = "sha256:22e14b5d70560b8dd51ec22863f370d1e595ac3d024cb8ad7d308b4cd95f8313", size = 140162 },
    { url = "https://files.pythonhosted.org/packages/24/4e/f646b9093cff8fc86f2d60af2de4dc17c759de9d554f130b140ea4738ca6/charset_normalizer-3.4.1-cp313-cp313-manylinux_2_17_ppc64le.manylinux2014_ppc64le.whl", hash = "sha256:8436c508b408b82d87dc5f62496973a1805cd46727c34440b0d29d8a2f50a6c9", size = 150263 },
    { url = "https://files.pythonhosted.org/packages/5e/67/2937f8d548c3ef6e2f9aab0f6e21001056f692d43282b165e7c56023e6dd/charset_normalizer-3.4.1-cp313-cp313-manylinux_2_17_s390x.manylinux2014_s390x.whl", hash = "sha256:2d074908e1aecee37a7635990b2c6d504cd4766c7bc9fc86d63f9c09af3fa11b", size = 142966 },
    { url = "https://files.pythonhosted.org/packages/52/ed/b7f4f07de100bdb95c1756d3a4d17b90c1a3c53715c1a476f8738058e0fa/charset_normalizer-3.4.1-cp313-cp313-manylinux_2_17_x86_64.manylinux2014_x86_64.whl", hash = "sha256:955f8851919303c92343d2f66165294848d57e9bba6cf6e3625485a70a038d11", size = 144992 },
    { url = "https://files.pythonhosted.org/packages/96/2c/d49710a6dbcd3776265f4c923bb73ebe83933dfbaa841c5da850fe0fd20b/charset_normalizer-3.4.1-cp313-cp313-manylinux_2_5_i686.manylinux1_i686.manylinux_2_17_i686.manylinux2014_i686.whl", hash = "sha256:44ecbf16649486d4aebafeaa7ec4c9fed8b88101f4dd612dcaf65d5e815f837f", size = 147162 },
    { url = "https://files.pythonhosted.org/packages/b4/41/35ff1f9a6bd380303dea55e44c4933b4cc3c4850988927d4082ada230273/charset_normalizer-3.4.1-cp313-cp313-musllinux_1_2_aarch64.whl", hash = "sha256:0924e81d3d5e70f8126529951dac65c1010cdf117bb75eb02dd12339b57749dd", size = 140972 },
    { url = "https://files.pythonhosted.org/packages/fb/43/c6a0b685fe6910d08ba971f62cd9c3e862a85770395ba5d9cad4fede33ab/charset_normalizer-3.4.1-cp313-cp313-musllinux_1_2_i686.whl", hash = "sha256:2967f74ad52c3b98de4c3b32e1a44e32975e008a9cd2a8cc8966d6a5218c5cb2", size = 149095 },
    { url = "https://files.pythonhosted.org/packages/4c/ff/a9a504662452e2d2878512115638966e75633519ec11f25fca3d2049a94a/charset_normalizer-3.4.1-cp313-cp313-musllinux_1_2_ppc64le.whl", hash = "sha256:c75cb2a3e389853835e84a2d8fb2b81a10645b503eca9bcb98df6b5a43eb8886", size = 152668 },
    { url = "https://files.pythonhosted.org/packages/6c/71/189996b6d9a4b932564701628af5cee6716733e9165af1d5e1b285c530ed/charset_normalizer-3.4.1-cp313-cp313-musllinux_1_2_s390x.whl", hash = "sha256:09b26ae6b1abf0d27570633b2b078a2a20419c99d66fb2823173d73f188ce601", size = 150073 },
    { url = "https://files.pythonhosted.org/packages/e4/93/946a86ce20790e11312c87c75ba68d5f6ad2208cfb52b2d6a2c32840d922/charset_normalizer-3.4.1-cp313-cp313-musllinux_1_2_x86_64.whl", hash = "sha256:fa88b843d6e211393a37219e6a1c1df99d35e8fd90446f1118f4216e307e48cd", size = 145732 },
    { url = "https://files.pythonhosted.org/packages/cd/e5/131d2fb1b0dddafc37be4f3a2fa79aa4c037368be9423061dccadfd90091/charset_normalizer-3.4.1-cp313-cp313-win32.whl", hash = "sha256:eb8178fe3dba6450a3e024e95ac49ed3400e506fd4e9e5c32d30adda88cbd407", size = 95391 },
    { url = "https://files.pythonhosted.org/packages/27/f2/4f9a69cc7712b9b5ad8fdb87039fd89abba997ad5cbe690d1835d40405b0/charset_normalizer-3.4.1-cp313-cp313-win_amd64.whl", hash = "sha256:b1ac5992a838106edb89654e0aebfc24f5848ae2547d22c2c3f66454daa11971", size = 102702 },
    { url = "https://files.pythonhosted.org/packages/0e/f6/65ecc6878a89bb1c23a086ea335ad4bf21a588990c3f535a227b9eea9108/charset_normalizer-3.4.1-py3-none-any.whl", hash = "sha256:d98b1668f06378c6dbefec3b92299716b931cd4e6061f3c875a71ced1780ab85", size = 49767 },
]

[[package]]
name = "click"
version = "8.1.8"
source = { registry = "https://pypi.org/simple" }
dependencies = [
    { name = "colorama", marker = "sys_platform == 'win32'" },
]
sdist = { url = "https://files.pythonhosted.org/packages/b9/2e/0090cbf739cee7d23781ad4b89a9894a41538e4fcf4c31dcdd705b78eb8b/click-8.1.8.tar.gz", hash = "sha256:ed53c9d8990d83c2a27deae68e4ee337473f6330c040a31d4225c9574d16096a", size = 226593 }
wheels = [
    { url = "https://files.pythonhosted.org/packages/7e/d4/7ebdbd03970677812aac39c869717059dbb71a4cfc033ca6e5221787892c/click-8.1.8-py3-none-any.whl", hash = "sha256:63c132bbbed01578a06712a2d1f497bb62d9c1c0d329b7903a866228027263b2", size = 98188 },
]

[[package]]
name = "colorama"
version = "0.4.6"
source = { registry = "https://pypi.org/simple" }
sdist = { url = "https://files.pythonhosted.org/packages/d8/53/6f443c9a4a8358a93a6792e2acffb9d9d5cb0a5cfd8802644b7b1c9a02e4/colorama-0.4.6.tar.gz", hash = "sha256:08695f5cb7ed6e0531a20572697297273c47b8cae5a63ffc6d6ed5c201be6e44", size = 27697 }
wheels = [
    { url = "https://files.pythonhosted.org/packages/d1/d6/3965ed04c63042e047cb6a3e6ed1a63a35087b6a609aa3a15ed8ac56c221/colorama-0.4.6-py2.py3-none-any.whl", hash = "sha256:4f1d9991f5acc0ca119f9d443620b77f9d6b33703e51011c16baf57afb285fc6", size = 25335 },
]

[[package]]
name = "cryptography"
version = "44.0.2"
source = { registry = "https://pypi.org/simple" }
dependencies = [
    { name = "cffi", marker = "platform_python_implementation != 'PyPy'" },
]
sdist = { url = "https://files.pythonhosted.org/packages/cd/25/4ce80c78963834b8a9fd1cc1266be5ed8d1840785c0f2e1b73b8d128d505/cryptography-44.0.2.tar.gz", hash = "sha256:c63454aa261a0cf0c5b4718349629793e9e634993538db841165b3df74f37ec0", size = 710807 }
wheels = [
    { url = "https://files.pythonhosted.org/packages/92/ef/83e632cfa801b221570c5f58c0369db6fa6cef7d9ff859feab1aae1a8a0f/cryptography-44.0.2-cp37-abi3-macosx_10_9_universal2.whl", hash = "sha256:efcfe97d1b3c79e486554efddeb8f6f53a4cdd4cf6086642784fa31fc384e1d7", size = 6676361 },
    { url = "https://files.pythonhosted.org/packages/30/ec/7ea7c1e4c8fc8329506b46c6c4a52e2f20318425d48e0fe597977c71dbce/cryptography-44.0.2-cp37-abi3-manylinux_2_17_aarch64.manylinux2014_aarch64.whl", hash = "sha256:29ecec49f3ba3f3849362854b7253a9f59799e3763b0c9d0826259a88efa02f1", size = 3952350 },
    { url = "https://files.pythonhosted.org/packages/27/61/72e3afdb3c5ac510330feba4fc1faa0fe62e070592d6ad00c40bb69165e5/cryptography-44.0.2-cp37-abi3-manylinux_2_17_x86_64.manylinux2014_x86_64.whl", hash = "sha256:bc821e161ae88bfe8088d11bb39caf2916562e0a2dc7b6d56714a48b784ef0bb", size = 4166572 },
    { url = "https://files.pythonhosted.org/packages/26/e4/ba680f0b35ed4a07d87f9e98f3ebccb05091f3bf6b5a478b943253b3bbd5/cryptography-44.0.2-cp37-abi3-manylinux_2_28_aarch64.whl", hash = "sha256:3c00b6b757b32ce0f62c574b78b939afab9eecaf597c4d624caca4f9e71e7843", size = 3958124 },
    { url = "https://files.pythonhosted.org/packages/9c/e8/44ae3e68c8b6d1cbc59040288056df2ad7f7f03bbcaca6b503c737ab8e73/cryptography-44.0.2-cp37-abi3-manylinux_2_28_armv7l.manylinux_2_31_armv7l.whl", hash = "sha256:7bdcd82189759aba3816d1f729ce42ffded1ac304c151d0a8e89b9996ab863d5", size = 3678122 },
    { url = "https://files.pythonhosted.org/packages/27/7b/664ea5e0d1eab511a10e480baf1c5d3e681c7d91718f60e149cec09edf01/cryptography-44.0.2-cp37-abi3-manylinux_2_28_x86_64.whl", hash = "sha256:4973da6ca3db4405c54cd0b26d328be54c7747e89e284fcff166132eb7bccc9c", size = 4191831 },
    { url = "https://files.pythonhosted.org/packages/2a/07/79554a9c40eb11345e1861f46f845fa71c9e25bf66d132e123d9feb8e7f9/cryptography-44.0.2-cp37-abi3-manylinux_2_34_aarch64.whl", hash = "sha256:4e389622b6927d8133f314949a9812972711a111d577a5d1f4bee5e58736b80a", size = 3960583 },
    { url = "https://files.pythonhosted.org/packages/bb/6d/858e356a49a4f0b591bd6789d821427de18432212e137290b6d8a817e9bf/cryptography-44.0.2-cp37-abi3-manylinux_2_34_x86_64.whl", hash = "sha256:f514ef4cd14bb6fb484b4a60203e912cfcb64f2ab139e88c2274511514bf7308", size = 4191753 },
    { url = "https://files.pythonhosted.org/packages/b2/80/62df41ba4916067fa6b125aa8c14d7e9181773f0d5d0bd4dcef580d8b7c6/cryptography-44.0.2-cp37-abi3-musllinux_1_2_aarch64.whl", hash = "sha256:1bc312dfb7a6e5d66082c87c34c8a62176e684b6fe3d90fcfe1568de675e6688", size = 4079550 },
    { url = "https://files.pythonhosted.org/packages/f3/cd/2558cc08f7b1bb40683f99ff4327f8dcfc7de3affc669e9065e14824511b/cryptography-44.0.2-cp37-abi3-musllinux_1_2_x86_64.whl", hash = "sha256:3b721b8b4d948b218c88cb8c45a01793483821e709afe5f622861fc6182b20a7", size = 4298367 },
    { url = "https://files.pythonhosted.org/packages/71/59/94ccc74788945bc3bd4cf355d19867e8057ff5fdbcac781b1ff95b700fb1/cryptography-44.0.2-cp37-abi3-win32.whl", hash = "sha256:51e4de3af4ec3899d6d178a8c005226491c27c4ba84101bfb59c901e10ca9f79", size = 2772843 },
    { url = "https://files.pythonhosted.org/packages/ca/2c/0d0bbaf61ba05acb32f0841853cfa33ebb7a9ab3d9ed8bb004bd39f2da6a/cryptography-44.0.2-cp37-abi3-win_amd64.whl", hash = "sha256:c505d61b6176aaf982c5717ce04e87da5abc9a36a5b39ac03905c4aafe8de7aa", size = 3209057 },
    { url = "https://files.pythonhosted.org/packages/9e/be/7a26142e6d0f7683d8a382dd963745e65db895a79a280a30525ec92be890/cryptography-44.0.2-cp39-abi3-macosx_10_9_universal2.whl", hash = "sha256:8e0ddd63e6bf1161800592c71ac794d3fb8001f2caebe0966e77c5234fa9efc3", size = 6677789 },
    { url = "https://files.pythonhosted.org/packages/06/88/638865be7198a84a7713950b1db7343391c6066a20e614f8fa286eb178ed/cryptography-44.0.2-cp39-abi3-manylinux_2_17_aarch64.manylinux2014_aarch64.whl", hash = "sha256:81276f0ea79a208d961c433a947029e1a15948966658cf6710bbabb60fcc2639", size = 3951919 },
    { url = "https://files.pythonhosted.org/packages/d7/fc/99fe639bcdf58561dfad1faa8a7369d1dc13f20acd78371bb97a01613585/cryptography-44.0.2-cp39-abi3-manylinux_2_17_x86_64.manylinux2014_x86_64.whl", hash = "sha256:9a1e657c0f4ea2a23304ee3f964db058c9e9e635cc7019c4aa21c330755ef6fd", size = 4167812 },
    { url = "https://files.pythonhosted.org/packages/53/7b/aafe60210ec93d5d7f552592a28192e51d3c6b6be449e7fd0a91399b5d07/cryptography-44.0.2-cp39-abi3-manylinux_2_28_aarch64.whl", hash = "sha256:6210c05941994290f3f7f175a4a57dbbb2afd9273657614c506d5976db061181", size = 3958571 },
    { url = "https://files.pythonhosted.org/packages/16/32/051f7ce79ad5a6ef5e26a92b37f172ee2d6e1cce09931646eef8de1e9827/cryptography-44.0.2-cp39-abi3-manylinux_2_28_armv7l.manylinux_2_31_armv7l.whl", hash = "sha256:d1c3572526997b36f245a96a2b1713bf79ce99b271bbcf084beb6b9b075f29ea", size = 3679832 },
    { url = "https://files.pythonhosted.org/packages/78/2b/999b2a1e1ba2206f2d3bca267d68f350beb2b048a41ea827e08ce7260098/cryptography-44.0.2-cp39-abi3-manylinux_2_28_x86_64.whl", hash = "sha256:b042d2a275c8cee83a4b7ae30c45a15e6a4baa65a179a0ec2d78ebb90e4f6699", size = 4193719 },
    { url = "https://files.pythonhosted.org/packages/72/97/430e56e39a1356e8e8f10f723211a0e256e11895ef1a135f30d7d40f2540/cryptography-44.0.2-cp39-abi3-manylinux_2_34_aarch64.whl", hash = "sha256:d03806036b4f89e3b13b6218fefea8d5312e450935b1a2d55f0524e2ed7c59d9", size = 3960852 },
    { url = "https://files.pythonhosted.org/packages/89/33/c1cf182c152e1d262cac56850939530c05ca6c8d149aa0dcee490b417e99/cryptography-44.0.2-cp39-abi3-manylinux_2_34_x86_64.whl", hash = "sha256:c7362add18b416b69d58c910caa217f980c5ef39b23a38a0880dfd87bdf8cd23", size = 4193906 },
    { url = "https://files.pythonhosted.org/packages/e1/99/87cf26d4f125380dc674233971069bc28d19b07f7755b29861570e513650/cryptography-44.0.2-cp39-abi3-musllinux_1_2_aarch64.whl", hash = "sha256:8cadc6e3b5a1f144a039ea08a0bdb03a2a92e19c46be3285123d32029f40a922", size = 4081572 },
    { url = "https://files.pythonhosted.org/packages/b3/9f/6a3e0391957cc0c5f84aef9fbdd763035f2b52e998a53f99345e3ac69312/cryptography-44.0.2-cp39-abi3-musllinux_1_2_x86_64.whl", hash = "sha256:6f101b1f780f7fc613d040ca4bdf835c6ef3b00e9bd7125a4255ec574c7916e4", size = 4298631 },
    { url = "https://files.pythonhosted.org/packages/e2/a5/5bc097adb4b6d22a24dea53c51f37e480aaec3465285c253098642696423/cryptography-44.0.2-cp39-abi3-win32.whl", hash = "sha256:3dc62975e31617badc19a906481deacdeb80b4bb454394b4098e3f2525a488c5", size = 2773792 },
    { url = "https://files.pythonhosted.org/packages/33/cf/1f7649b8b9a3543e042d3f348e398a061923ac05b507f3f4d95f11938aa9/cryptography-44.0.2-cp39-abi3-win_amd64.whl", hash = "sha256:5f6f90b72d8ccadb9c6e311c775c8305381db88374c65fa1a68250aa8a9cb3a6", size = 3210957 },
]

[[package]]
name = "distro"
version = "1.9.0"
source = { registry = "https://pypi.org/simple" }
sdist = { url = "https://files.pythonhosted.org/packages/fc/f8/98eea607f65de6527f8a2e8885fc8015d3e6f5775df186e443e0964a11c3/distro-1.9.0.tar.gz", hash = "sha256:2fa77c6fd8940f116ee1d6b94a2f90b13b5ea8d019b98bc8bafdcabcdd9bdbed", size = 60722 }
wheels = [
    { url = "https://files.pythonhosted.org/packages/12/b3/231ffd4ab1fc9d679809f356cebee130ac7daa00d6d6f3206dd4fd137e9e/distro-1.9.0-py3-none-any.whl", hash = "sha256:7bffd925d65168f85027d8da9af6bddab658135b840670a223589bc0c8ef02b2", size = 20277 },
]

[[package]]
name = "eval-type-backport"
version = "0.2.2"
source = { registry = "https://pypi.org/simple" }
sdist = { url = "https://files.pythonhosted.org/packages/30/ea/8b0ac4469d4c347c6a385ff09dc3c048c2d021696664e26c7ee6791631b5/eval_type_backport-0.2.2.tar.gz", hash = "sha256:f0576b4cf01ebb5bd358d02314d31846af5e07678387486e2c798af0e7d849c1", size = 9079 }
wheels = [
    { url = "https://files.pythonhosted.org/packages/ce/31/55cd413eaccd39125368be33c46de24a1f639f2e12349b0361b4678f3915/eval_type_backport-0.2.2-py3-none-any.whl", hash = "sha256:cb6ad7c393517f476f96d456d0412ea80f0a8cf96f6892834cd9340149111b0a", size = 5830 },
]

[[package]]
name = "firecrawl-py"
version = "1.14.1"
source = { registry = "https://pypi.org/simple" }
dependencies = [
    { name = "nest-asyncio" },
    { name = "pydantic" },
    { name = "python-dotenv" },
    { name = "requests" },
    { name = "websockets" },
]
sdist = { url = "https://files.pythonhosted.org/packages/7f/06/667e8ef0c47f4918979c0f4dcdc33bf6dc87c4dd8ccea8a07b09b0ea6648/firecrawl_py-1.14.1.tar.gz", hash = "sha256:bc0ae89aa55fe394923204df5f9be41fafaecebad0a73fb7fb419f8f7cda7401", size = 21005 }
wheels = [
    { url = "https://files.pythonhosted.org/packages/70/1d/34b1736ff1ef5ecf4e17db35cf05892b8b4b09cb05804ca173ae130503f8/firecrawl_py-1.14.1-py3-none-any.whl", hash = "sha256:29a9180d8aed56733144aa8b1626682754106fa11f7dbe8632c83fcdb46c69e8", size = 19891 },
]

[[package]]
name = "h11"
version = "0.14.0"
source = { registry = "https://pypi.org/simple" }
sdist = { url = "https://files.pythonhosted.org/packages/f5/38/3af3d3633a34a3316095b39c8e8fb4853a28a536e55d347bd8d8e9a14b03/h11-0.14.0.tar.gz", hash = "sha256:8f19fbbe99e72420ff35c00b27a34cb9937e902a8b810e2c88300c6f0a3b699d", size = 100418 }
wheels = [
    { url = "https://files.pythonhosted.org/packages/95/04/ff642e65ad6b90db43e668d70ffb6736436c7ce41fcc549f4e9472234127/h11-0.14.0-py3-none-any.whl", hash = "sha256:e3fe4ac4b851c468cc8363d500db52c2ead036020723024a109d37346efaa761", size = 58259 },
]

[[package]]
name = "httpcore"
version = "1.0.7"
source = { registry = "https://pypi.org/simple" }
dependencies = [
    { name = "certifi" },
    { name = "h11" },
]
sdist = { url = "https://files.pythonhosted.org/packages/6a/41/d7d0a89eb493922c37d343b607bc1b5da7f5be7e383740b4753ad8943e90/httpcore-1.0.7.tar.gz", hash = "sha256:8551cb62a169ec7162ac7be8d4817d561f60e08eaa485234898414bb5a8a0b4c", size = 85196 }
wheels = [
    { url = "https://files.pythonhosted.org/packages/87/f5/72347bc88306acb359581ac4d52f23c0ef445b57157adedb9aee0cd689d2/httpcore-1.0.7-py3-none-any.whl", hash = "sha256:a3fff8f43dc260d5bd363d9f9cf1830fa3a458b332856f34282de498ed420edd", size = 78551 },
]

[[package]]
name = "httpx"
version = "0.28.1"
source = { registry = "https://pypi.org/simple" }
dependencies = [
    { name = "anyio" },
    { name = "certifi" },
    { name = "httpcore" },
    { name = "idna" },
]
sdist = { url = "https://files.pythonhosted.org/packages/b1/df/48c586a5fe32a0f01324ee087459e112ebb7224f646c0b5023f5e79e9956/httpx-0.28.1.tar.gz", hash = "sha256:75e98c5f16b0f35b567856f597f06ff2270a374470a5c2392242528e3e3e42fc", size = 141406 }
wheels = [
    { url = "https://files.pythonhosted.org/packages/2a/39/e50c7c3a983047577ee07d2a9e53faf5a69493943ec3f6a384bdc792deb2/httpx-0.28.1-py3-none-any.whl", hash = "sha256:d909fcccc110f8c7faf814ca82a9a4d816bc5a6dbfea25d6591d6985b8ba59ad", size = 73517 },
]

[[package]]
name = "httpx-sse"
version = "0.4.0"
source = { registry = "https://pypi.org/simple" }
sdist = { url = "https://files.pythonhosted.org/packages/4c/60/8f4281fa9bbf3c8034fd54c0e7412e66edbab6bc74c4996bd616f8d0406e/httpx-sse-0.4.0.tar.gz", hash = "sha256:1e81a3a3070ce322add1d3529ed42eb5f70817f45ed6ec915ab753f961139721", size = 12624 }
wheels = [
    { url = "https://files.pythonhosted.org/packages/e1/9b/a181f281f65d776426002f330c31849b86b31fc9d848db62e16f03ff739f/httpx_sse-0.4.0-py3-none-any.whl", hash = "sha256:f329af6eae57eaa2bdfd962b42524764af68075ea87370a2de920af5341e318f", size = 7819 },
]

[[package]]
name = "idna"
version = "3.10"
source = { registry = "https://pypi.org/simple" }
sdist = { url = "https://files.pythonhosted.org/packages/f1/70/7703c29685631f5a7590aa73f1f1d3fa9a380e654b86af429e0934a32f7d/idna-3.10.tar.gz", hash = "sha256:12f65c9b470abda6dc35cf8e63cc574b1c52b11df2c86030af0ac09b01b13ea9", size = 190490 }
wheels = [
    { url = "https://files.pythonhosted.org/packages/76/c6/c88e154df9c4e1a2a66ccf0005a88dfb2650c1dffb6f5ce603dfbd452ce3/idna-3.10-py3-none-any.whl", hash = "sha256:946d195a0d259cbba61165e88e65941f16e9b36ea6ddb97f00452bae8b1287d3", size = 70442 },
]

[[package]]
name = "iniconfig"
version = "2.0.0"
source = { registry = "https://pypi.org/simple" }
sdist = { url = "https://files.pythonhosted.org/packages/d7/4b/cbd8e699e64a6f16ca3a8220661b5f83792b3017d0f79807cb8708d33913/iniconfig-2.0.0.tar.gz", hash = "sha256:2d91e135bf72d31a410b17c16da610a82cb55f6b0477d1a902134b24a455b8b3", size = 4646 }
wheels = [
    { url = "https://files.pythonhosted.org/packages/ef/a6/62565a6e1cf69e10f5727360368e451d4b7f58beeac6173dc9db836a5b46/iniconfig-2.0.0-py3-none-any.whl", hash = "sha256:b6a85871a79d2e3b22d2d1b94ac2824226a63c6b741c88f7ae975f18b6778374", size = 5892 },
]

[[package]]
name = "jiter"
version = "0.9.0"
source = { registry = "https://pypi.org/simple" }
sdist = { url = "https://files.pythonhosted.org/packages/1e/c2/e4562507f52f0af7036da125bb699602ead37a2332af0788f8e0a3417f36/jiter-0.9.0.tar.gz", hash = "sha256:aadba0964deb424daa24492abc3d229c60c4a31bfee205aedbf1acc7639d7893", size = 162604 }
wheels = [
    { url = "https://files.pythonhosted.org/packages/af/d7/c55086103d6f29b694ec79156242304adf521577530d9031317ce5338c59/jiter-0.9.0-cp312-cp312-macosx_10_12_x86_64.whl", hash = "sha256:7b46249cfd6c48da28f89eb0be3f52d6fdb40ab88e2c66804f546674e539ec11", size = 309203 },
    { url = "https://files.pythonhosted.org/packages/b0/01/f775dfee50beb420adfd6baf58d1c4d437de41c9b666ddf127c065e5a488/jiter-0.9.0-cp312-cp312-macosx_11_0_arm64.whl", hash = "sha256:609cf3c78852f1189894383cf0b0b977665f54cb38788e3e6b941fa6d982c00e", size = 319678 },
    { url = "https://files.pythonhosted.org/packages/ab/b8/09b73a793714726893e5d46d5c534a63709261af3d24444ad07885ce87cb/jiter-0.9.0-cp312-cp312-manylinux_2_17_aarch64.manylinux2014_aarch64.whl", hash = "sha256:d726a3890a54561e55a9c5faea1f7655eda7f105bd165067575ace6e65f80bb2", size = 341816 },
    { url = "https://files.pythonhosted.org/packages/35/6f/b8f89ec5398b2b0d344257138182cc090302854ed63ed9c9051e9c673441/jiter-0.9.0-cp312-cp312-manylinux_2_17_armv7l.manylinux2014_armv7l.whl", hash = "sha256:2e89dc075c1fef8fa9be219e249f14040270dbc507df4215c324a1839522ea75", size = 364152 },
    { url = "https://files.pythonhosted.org/packages/9b/ca/978cc3183113b8e4484cc7e210a9ad3c6614396e7abd5407ea8aa1458eef/jiter-0.9.0-cp312-cp312-manylinux_2_17_ppc64le.manylinux2014_ppc64le.whl", hash = "sha256:04e8ffa3c353b1bc4134f96f167a2082494351e42888dfcf06e944f2729cbe1d", size = 406991 },
    { url = "https://files.pythonhosted.org/packages/13/3a/72861883e11a36d6aa314b4922125f6ae90bdccc225cd96d24cc78a66385/jiter-0.9.0-cp312-cp312-manylinux_2_17_s390x.manylinux2014_s390x.whl", hash = "sha256:203f28a72a05ae0e129b3ed1f75f56bc419d5f91dfacd057519a8bd137b00c42", size = 395824 },
    { url = "https://files.pythonhosted.org/packages/87/67/22728a86ef53589c3720225778f7c5fdb617080e3deaed58b04789418212/jiter-0.9.0-cp312-cp312-manylinux_2_17_x86_64.manylinux2014_x86_64.whl", hash = "sha256:fca1a02ad60ec30bb230f65bc01f611c8608b02d269f998bc29cca8619a919dc", size = 351318 },
    { url = "https://files.pythonhosted.org/packages/69/b9/f39728e2e2007276806d7a6609cda7fac44ffa28ca0d02c49a4f397cc0d9/jiter-0.9.0-cp312-cp312-manylinux_2_5_i686.manylinux1_i686.whl", hash = "sha256:237e5cee4d5d2659aaf91bbf8ec45052cc217d9446070699441a91b386ae27dc", size = 384591 },
    { url = "https://files.pythonhosted.org/packages/eb/8f/8a708bc7fd87b8a5d861f1c118a995eccbe6d672fe10c9753e67362d0dd0/jiter-0.9.0-cp312-cp312-musllinux_1_1_aarch64.whl", hash = "sha256:528b6b71745e7326eed73c53d4aa57e2a522242320b6f7d65b9c5af83cf49b6e", size = 520746 },
    { url = "https://files.pythonhosted.org/packages/95/1e/65680c7488bd2365dbd2980adaf63c562d3d41d3faac192ebc7ef5b4ae25/jiter-0.9.0-cp312-cp312-musllinux_1_1_x86_64.whl", hash = "sha256:9f48e86b57bc711eb5acdfd12b6cb580a59cc9a993f6e7dcb6d8b50522dcd50d", size = 512754 },
    { url = "https://files.pythonhosted.org/packages/78/f3/fdc43547a9ee6e93c837685da704fb6da7dba311fc022e2766d5277dfde5/jiter-0.9.0-cp312-cp312-win32.whl", hash = "sha256:699edfde481e191d81f9cf6d2211debbfe4bd92f06410e7637dffb8dd5dfde06", size = 207075 },
    { url = "https://files.pythonhosted.org/packages/cd/9d/742b289016d155f49028fe1bfbeb935c9bf0ffeefdf77daf4a63a42bb72b/jiter-0.9.0-cp312-cp312-win_amd64.whl", hash = "sha256:099500d07b43f61d8bd780466d429c45a7b25411b334c60ca875fa775f68ccb0", size = 207999 },
    { url = "https://files.pythonhosted.org/packages/e7/1b/4cd165c362e8f2f520fdb43245e2b414f42a255921248b4f8b9c8d871ff1/jiter-0.9.0-cp313-cp313-macosx_10_12_x86_64.whl", hash = "sha256:2764891d3f3e8b18dce2cff24949153ee30c9239da7c00f032511091ba688ff7", size = 308197 },
    { url = "https://files.pythonhosted.org/packages/13/aa/7a890dfe29c84c9a82064a9fe36079c7c0309c91b70c380dc138f9bea44a/jiter-0.9.0-cp313-cp313-macosx_11_0_arm64.whl", hash = "sha256:387b22fbfd7a62418d5212b4638026d01723761c75c1c8232a8b8c37c2f1003b", size = 318160 },
    { url = "https://files.pythonhosted.org/packages/6a/38/5888b43fc01102f733f085673c4f0be5a298f69808ec63de55051754e390/jiter-0.9.0-cp313-cp313-manylinux_2_17_aarch64.manylinux2014_aarch64.whl", hash = "sha256:40d8da8629ccae3606c61d9184970423655fb4e33d03330bcdfe52d234d32f69", size = 341259 },
    { url = "https://files.pythonhosted.org/packages/3d/5e/bbdbb63305bcc01006de683b6228cd061458b9b7bb9b8d9bc348a58e5dc2/jiter-0.9.0-cp313-cp313-manylinux_2_17_armv7l.manylinux2014_armv7l.whl", hash = "sha256:a1be73d8982bdc278b7b9377426a4b44ceb5c7952073dd7488e4ae96b88e1103", size = 363730 },
    { url = "https://files.pythonhosted.org/packages/75/85/53a3edc616992fe4af6814c25f91ee3b1e22f7678e979b6ea82d3bc0667e/jiter-0.9.0-cp313-cp313-manylinux_2_17_ppc64le.manylinux2014_ppc64le.whl", hash = "sha256:2228eaaaa111ec54b9e89f7481bffb3972e9059301a878d085b2b449fbbde635", size = 405126 },
    { url = "https://files.pythonhosted.org/packages/ae/b3/1ee26b12b2693bd3f0b71d3188e4e5d817b12e3c630a09e099e0a89e28fa/jiter-0.9.0-cp313-cp313-manylinux_2_17_s390x.manylinux2014_s390x.whl", hash = "sha256:11509bfecbc319459647d4ac3fd391d26fdf530dad00c13c4dadabf5b81f01a4", size = 393668 },
    { url = "https://files.pythonhosted.org/packages/11/87/e084ce261950c1861773ab534d49127d1517b629478304d328493f980791/jiter-0.9.0-cp313-cp313-manylinux_2_17_x86_64.manylinux2014_x86_64.whl", hash = "sha256:3f22238da568be8bbd8e0650e12feeb2cfea15eda4f9fc271d3b362a4fa0604d", size = 352350 },
    { url = "https://files.pythonhosted.org/packages/f0/06/7dca84b04987e9df563610aa0bc154ea176e50358af532ab40ffb87434df/jiter-0.9.0-cp313-cp313-manylinux_2_5_i686.manylinux1_i686.whl", hash = "sha256:17f5d55eb856597607562257c8e36c42bc87f16bef52ef7129b7da11afc779f3", size = 384204 },
    { url = "https://files.pythonhosted.org/packages/16/2f/82e1c6020db72f397dd070eec0c85ebc4df7c88967bc86d3ce9864148f28/jiter-0.9.0-cp313-cp313-musllinux_1_1_aarch64.whl", hash = "sha256:6a99bed9fbb02f5bed416d137944419a69aa4c423e44189bc49718859ea83bc5", size = 520322 },
    { url = "https://files.pythonhosted.org/packages/36/fd/4f0cd3abe83ce208991ca61e7e5df915aa35b67f1c0633eb7cf2f2e88ec7/jiter-0.9.0-cp313-cp313-musllinux_1_1_x86_64.whl", hash = "sha256:e057adb0cd1bd39606100be0eafe742de2de88c79df632955b9ab53a086b3c8d", size = 512184 },
    { url = "https://files.pythonhosted.org/packages/a0/3c/8a56f6d547731a0b4410a2d9d16bf39c861046f91f57c98f7cab3d2aa9ce/jiter-0.9.0-cp313-cp313-win32.whl", hash = "sha256:f7e6850991f3940f62d387ccfa54d1a92bd4bb9f89690b53aea36b4364bcab53", size = 206504 },
    { url = "https://files.pythonhosted.org/packages/f4/1c/0c996fd90639acda75ed7fa698ee5fd7d80243057185dc2f63d4c1c9f6b9/jiter-0.9.0-cp313-cp313-win_amd64.whl", hash = "sha256:c8ae3bf27cd1ac5e6e8b7a27487bf3ab5f82318211ec2e1346a5b058756361f7", size = 204943 },
    { url = "https://files.pythonhosted.org/packages/78/0f/77a63ca7aa5fed9a1b9135af57e190d905bcd3702b36aca46a01090d39ad/jiter-0.9.0-cp313-cp313t-macosx_11_0_arm64.whl", hash = "sha256:f0b2827fb88dda2cbecbbc3e596ef08d69bda06c6f57930aec8e79505dc17001", size = 317281 },
    { url = "https://files.pythonhosted.org/packages/f9/39/a3a1571712c2bf6ec4c657f0d66da114a63a2e32b7e4eb8e0b83295ee034/jiter-0.9.0-cp313-cp313t-manylinux_2_17_x86_64.manylinux2014_x86_64.whl", hash = "sha256:062b756ceb1d40b0b28f326cba26cfd575a4918415b036464a52f08632731e5a", size = 350273 },
    { url = "https://files.pythonhosted.org/packages/ee/47/3729f00f35a696e68da15d64eb9283c330e776f3b5789bac7f2c0c4df209/jiter-0.9.0-cp313-cp313t-win_amd64.whl", hash = "sha256:6f7838bc467ab7e8ef9f387bd6de195c43bad82a569c1699cb822f6609dd4cdf", size = 206867 },
]

[[package]]
name = "jmespath"
version = "1.0.1"
source = { registry = "https://pypi.org/simple" }
sdist = { url = "https://files.pythonhosted.org/packages/00/2a/e867e8531cf3e36b41201936b7fa7ba7b5702dbef42922193f05c8976cd6/jmespath-1.0.1.tar.gz", hash = "sha256:90261b206d6defd58fdd5e85f478bf633a2901798906be2ad389150c5c60edbe", size = 25843 }
wheels = [
    { url = "https://files.pythonhosted.org/packages/31/b4/b9b800c45527aadd64d5b442f9b932b00648617eb5d63d2c7a6587b7cafc/jmespath-1.0.1-py3-none-any.whl", hash = "sha256:02e2e4cc71b5bcab88332eebf907519190dd9e6e82107fa7f83b1003a6252980", size = 20256 },
]

[[package]]
name = "markdown-it-py"
version = "3.0.0"
source = { registry = "https://pypi.org/simple" }
dependencies = [
    { name = "mdurl" },
]
sdist = { url = "https://files.pythonhosted.org/packages/38/71/3b932df36c1a044d397a1f92d1cf91ee0a503d91e470cbd670aa66b07ed0/markdown-it-py-3.0.0.tar.gz", hash = "sha256:e3f60a94fa066dc52ec76661e37c851cb232d92f9886b15cb560aaada2df8feb", size = 74596 }
wheels = [
    { url = "https://files.pythonhosted.org/packages/42/d7/1ec15b46af6af88f19b8e5ffea08fa375d433c998b8a7639e76935c14f1f/markdown_it_py-3.0.0-py3-none-any.whl", hash = "sha256:355216845c60bd96232cd8d8c40e8f9765cc86f46880e43a8fd22dc1a1a8cab1", size = 87528 },
]

[[package]]
name = "mcp"
version = "1.3.0"
source = { registry = "https://pypi.org/simple" }
dependencies = [
    { name = "anyio" },
    { name = "httpx" },
    { name = "httpx-sse" },
    { name = "pydantic" },
    { name = "pydantic-settings" },
    { name = "sse-starlette" },
    { name = "starlette" },
    { name = "uvicorn" },
]
sdist = { url = "https://files.pythonhosted.org/packages/6b/b6/81e5f2490290351fc97bf46c24ff935128cb7d34d68e3987b522f26f7ada/mcp-1.3.0.tar.gz", hash = "sha256:f409ae4482ce9d53e7ac03f3f7808bcab735bdfc0fba937453782efb43882d45", size = 150235 }
wheels = [
    { url = "https://files.pythonhosted.org/packages/d0/d2/a9e87b506b2094f5aa9becc1af5178842701b27217fa43877353da2577e3/mcp-1.3.0-py3-none-any.whl", hash = "sha256:2829d67ce339a249f803f22eba5e90385eafcac45c94b00cab6cef7e8f217211", size = 70672 },
]

[package.optional-dependencies]
cli = [
    { name = "python-dotenv" },
    { name = "typer" },
]

[[package]]
name = "mdurl"
version = "0.1.2"
source = { registry = "https://pypi.org/simple" }
sdist = { url = "https://files.pythonhosted.org/packages/d6/54/cfe61301667036ec958cb99bd3efefba235e65cdeb9c84d24a8293ba1d90/mdurl-0.1.2.tar.gz", hash = "sha256:bb413d29f5eea38f31dd4754dd7377d4465116fb207585f97bf925588687c1ba", size = 8729 }
wheels = [
    { url = "https://files.pythonhosted.org/packages/b3/38/89ba8ad64ae25be8de66a6d463314cf1eb366222074cfda9ee839c56a4b4/mdurl-0.1.2-py3-none-any.whl", hash = "sha256:84008a41e51615a49fc9966191ff91509e3c40b939176e643fd50a5c2196b8f8", size = 9979 },
]

[[package]]
name = "nest-asyncio"
version = "1.6.0"
source = { registry = "https://pypi.org/simple" }
sdist = { url = "https://files.pythonhosted.org/packages/83/f8/51569ac65d696c8ecbee95938f89d4abf00f47d58d48f6fbabfe8f0baefe/nest_asyncio-1.6.0.tar.gz", hash = "sha256:6f172d5449aca15afd6c646851f4e31e02c598d553a667e38cafa997cfec55fe", size = 7418 }
wheels = [
    { url = "https://files.pythonhosted.org/packages/a0/c4/c2971a3ba4c6103a3d10c4b0f24f461ddc027f0f09763220cf35ca1401b3/nest_asyncio-1.6.0-py3-none-any.whl", hash = "sha256:87af6efd6b5e897c81050477ef65c62e2b2f35d51703cae01aff2905b1852e1c", size = 5195 },
]

[[package]]
name = "packaging"
version = "24.2"
source = { registry = "https://pypi.org/simple" }
sdist = { url = "https://files.pythonhosted.org/packages/d0/63/68dbb6eb2de9cb10ee4c9c14a0148804425e13c4fb20d61cce69f53106da/packaging-24.2.tar.gz", hash = "sha256:c228a6dc5e932d346bc5739379109d49e8853dd8223571c7c5b55260edc0b97f", size = 163950 }
wheels = [
    { url = "https://files.pythonhosted.org/packages/88/ef/eb23f262cca3c0c4eb7ab1933c3b1f03d021f2c48f54763065b6f0e321be/packaging-24.2-py3-none-any.whl", hash = "sha256:09abb1bccd265c01f4a3aa3f7a7db064b36514d2cba19a2f694fe6150451a759", size = 65451 },
]

[[package]]
name = "pluggy"
version = "1.5.0"
source = { registry = "https://pypi.org/simple" }
sdist = { url = "https://files.pythonhosted.org/packages/96/2d/02d4312c973c6050a18b314a5ad0b3210edb65a906f868e31c111dede4a6/pluggy-1.5.0.tar.gz", hash = "sha256:2cffa88e94fdc978c4c574f15f9e59b7f4201d439195c3715ca9e2486f1d0cf1", size = 67955 }
wheels = [
    { url = "https://files.pythonhosted.org/packages/88/5f/e351af9a41f866ac3f1fac4ca0613908d9a41741cfcf2228f4ad853b697d/pluggy-1.5.0-py3-none-any.whl", hash = "sha256:44e1ad92c8ca002de6377e165f3e0f1be63266ab4d554740532335b9d75ea669", size = 20556 },
]

[[package]]
name = "pycparser"
version = "2.22"
source = { registry = "https://pypi.org/simple" }
sdist = { url = "https://files.pythonhosted.org/packages/1d/b2/31537cf4b1ca988837256c910a668b553fceb8f069bedc4b1c826024b52c/pycparser-2.22.tar.gz", hash = "sha256:491c8be9c040f5390f5bf44a5b07752bd07f56edf992381b05c701439eec10f6", size = 172736 }
wheels = [
    { url = "https://files.pythonhosted.org/packages/13/a3/a812df4e2dd5696d1f351d58b8fe16a405b234ad2886a0dab9183fb78109/pycparser-2.22-py3-none-any.whl", hash = "sha256:c3702b6d3dd8c7abc1afa565d7e63d53a1d0bd86cdc24edd75470f4de499cfcc", size = 117552 },
]

[[package]]
name = "pydantic"
version = "2.10.6"
source = { registry = "https://pypi.org/simple" }
dependencies = [
    { name = "annotated-types" },
    { name = "pydantic-core" },
    { name = "typing-extensions" },
]
sdist = { url = "https://files.pythonhosted.org/packages/b7/ae/d5220c5c52b158b1de7ca89fc5edb72f304a70a4c540c84c8844bf4008de/pydantic-2.10.6.tar.gz", hash = "sha256:ca5daa827cce33de7a42be142548b0096bf05a7e7b365aebfa5f8eeec7128236", size = 761681 }
wheels = [
    { url = "https://files.pythonhosted.org/packages/f4/3c/8cc1cc84deffa6e25d2d0c688ebb80635dfdbf1dbea3e30c541c8cf4d860/pydantic-2.10.6-py3-none-any.whl", hash = "sha256:427d664bf0b8a2b34ff5dd0f5a18df00591adcee7198fbd71981054cef37b584", size = 431696 },
]

[[package]]
name = "pydantic-core"
version = "2.27.2"
source = { registry = "https://pypi.org/simple" }
dependencies = [
    { name = "typing-extensions" },
]
sdist = { url = "https://files.pythonhosted.org/packages/fc/01/f3e5ac5e7c25833db5eb555f7b7ab24cd6f8c322d3a3ad2d67a952dc0abc/pydantic_core-2.27.2.tar.gz", hash = "sha256:eb026e5a4c1fee05726072337ff51d1efb6f59090b7da90d30ea58625b1ffb39", size = 413443 }
wheels = [
    { url = "https://files.pythonhosted.org/packages/d6/74/51c8a5482ca447871c93e142d9d4a92ead74de6c8dc5e66733e22c9bba89/pydantic_core-2.27.2-cp312-cp312-macosx_10_12_x86_64.whl", hash = "sha256:9e0c8cfefa0ef83b4da9588448b6d8d2a2bf1a53c3f1ae5fca39eb3061e2f0b0", size = 1893127 },
    { url = "https://files.pythonhosted.org/packages/d3/f3/c97e80721735868313c58b89d2de85fa80fe8dfeeed84dc51598b92a135e/pydantic_core-2.27.2-cp312-cp312-macosx_11_0_arm64.whl", hash = "sha256:83097677b8e3bd7eaa6775720ec8e0405f1575015a463285a92bfdfe254529ef", size = 1811340 },
    { url = "https://files.pythonhosted.org/packages/9e/91/840ec1375e686dbae1bd80a9e46c26a1e0083e1186abc610efa3d9a36180/pydantic_core-2.27.2-cp312-cp312-manylinux_2_17_aarch64.manylinux2014_aarch64.whl", hash = "sha256:172fce187655fece0c90d90a678424b013f8fbb0ca8b036ac266749c09438cb7", size = 1822900 },
    { url = "https://files.pythonhosted.org/packages/f6/31/4240bc96025035500c18adc149aa6ffdf1a0062a4b525c932065ceb4d868/pydantic_core-2.27.2-cp312-cp312-manylinux_2_17_armv7l.manylinux2014_armv7l.whl", hash = "sha256:519f29f5213271eeeeb3093f662ba2fd512b91c5f188f3bb7b27bc5973816934", size = 1869177 },
    { url = "https://files.pythonhosted.org/packages/fa/20/02fbaadb7808be578317015c462655c317a77a7c8f0ef274bc016a784c54/pydantic_core-2.27.2-cp312-cp312-manylinux_2_17_ppc64le.manylinux2014_ppc64le.whl", hash = "sha256:05e3a55d124407fffba0dd6b0c0cd056d10e983ceb4e5dbd10dda135c31071d6", size = 2038046 },
    { url = "https://files.pythonhosted.org/packages/06/86/7f306b904e6c9eccf0668248b3f272090e49c275bc488a7b88b0823444a4/pydantic_core-2.27.2-cp312-cp312-manylinux_2_17_s390x.manylinux2014_s390x.whl", hash = "sha256:9c3ed807c7b91de05e63930188f19e921d1fe90de6b4f5cd43ee7fcc3525cb8c", size = 2685386 },
    { url = "https://files.pythonhosted.org/packages/8d/f0/49129b27c43396581a635d8710dae54a791b17dfc50c70164866bbf865e3/pydantic_core-2.27.2-cp312-cp312-manylinux_2_17_x86_64.manylinux2014_x86_64.whl", hash = "sha256:6fb4aadc0b9a0c063206846d603b92030eb6f03069151a625667f982887153e2", size = 1997060 },
    { url = "https://files.pythonhosted.org/packages/0d/0f/943b4af7cd416c477fd40b187036c4f89b416a33d3cc0ab7b82708a667aa/pydantic_core-2.27.2-cp312-cp312-manylinux_2_5_i686.manylinux1_i686.whl", hash = "sha256:28ccb213807e037460326424ceb8b5245acb88f32f3d2777427476e1b32c48c4", size = 2004870 },
    { url = "https://files.pythonhosted.org/packages/35/40/aea70b5b1a63911c53a4c8117c0a828d6790483f858041f47bab0b779f44/pydantic_core-2.27.2-cp312-cp312-musllinux_1_1_aarch64.whl", hash = "sha256:de3cd1899e2c279b140adde9357c4495ed9d47131b4a4eaff9052f23398076b3", size = 1999822 },
    { url = "https://files.pythonhosted.org/packages/f2/b3/807b94fd337d58effc5498fd1a7a4d9d59af4133e83e32ae39a96fddec9d/pydantic_core-2.27.2-cp312-cp312-musllinux_1_1_armv7l.whl", hash = "sha256:220f892729375e2d736b97d0e51466252ad84c51857d4d15f5e9692f9ef12be4", size = 2130364 },
    { url = "https://files.pythonhosted.org/packages/fc/df/791c827cd4ee6efd59248dca9369fb35e80a9484462c33c6649a8d02b565/pydantic_core-2.27.2-cp312-cp312-musllinux_1_1_x86_64.whl", hash = "sha256:a0fcd29cd6b4e74fe8ddd2c90330fd8edf2e30cb52acda47f06dd615ae72da57", size = 2158303 },
    { url = "https://files.pythonhosted.org/packages/9b/67/4e197c300976af185b7cef4c02203e175fb127e414125916bf1128b639a9/pydantic_core-2.27.2-cp312-cp312-win32.whl", hash = "sha256:1e2cb691ed9834cd6a8be61228471d0a503731abfb42f82458ff27be7b2186fc", size = 1834064 },
    { url = "https://files.pythonhosted.org/packages/1f/ea/cd7209a889163b8dcca139fe32b9687dd05249161a3edda62860430457a5/pydantic_core-2.27.2-cp312-cp312-win_amd64.whl", hash = "sha256:cc3f1a99a4f4f9dd1de4fe0312c114e740b5ddead65bb4102884b384c15d8bc9", size = 1989046 },
    { url = "https://files.pythonhosted.org/packages/bc/49/c54baab2f4658c26ac633d798dab66b4c3a9bbf47cff5284e9c182f4137a/pydantic_core-2.27.2-cp312-cp312-win_arm64.whl", hash = "sha256:3911ac9284cd8a1792d3cb26a2da18f3ca26c6908cc434a18f730dc0db7bfa3b", size = 1885092 },
    { url = "https://files.pythonhosted.org/packages/41/b1/9bc383f48f8002f99104e3acff6cba1231b29ef76cfa45d1506a5cad1f84/pydantic_core-2.27.2-cp313-cp313-macosx_10_12_x86_64.whl", hash = "sha256:7d14bd329640e63852364c306f4d23eb744e0f8193148d4044dd3dacdaacbd8b", size = 1892709 },
    { url = "https://files.pythonhosted.org/packages/10/6c/e62b8657b834f3eb2961b49ec8e301eb99946245e70bf42c8817350cbefc/pydantic_core-2.27.2-cp313-cp313-macosx_11_0_arm64.whl", hash = "sha256:82f91663004eb8ed30ff478d77c4d1179b3563df6cdb15c0817cd1cdaf34d154", size = 1811273 },
    { url = "https://files.pythonhosted.org/packages/ba/15/52cfe49c8c986e081b863b102d6b859d9defc63446b642ccbbb3742bf371/pydantic_core-2.27.2-cp313-cp313-manylinux_2_17_aarch64.manylinux2014_aarch64.whl", hash = "sha256:71b24c7d61131bb83df10cc7e687433609963a944ccf45190cfc21e0887b08c9", size = 1823027 },
    { url = "https://files.pythonhosted.org/packages/b1/1c/b6f402cfc18ec0024120602bdbcebc7bdd5b856528c013bd4d13865ca473/pydantic_core-2.27.2-cp313-cp313-manylinux_2_17_armv7l.manylinux2014_armv7l.whl", hash = "sha256:fa8e459d4954f608fa26116118bb67f56b93b209c39b008277ace29937453dc9", size = 1868888 },
    { url = "https://files.pythonhosted.org/packages/bd/7b/8cb75b66ac37bc2975a3b7de99f3c6f355fcc4d89820b61dffa8f1e81677/pydantic_core-2.27.2-cp313-cp313-manylinux_2_17_ppc64le.manylinux2014_ppc64le.whl", hash = "sha256:ce8918cbebc8da707ba805b7fd0b382816858728ae7fe19a942080c24e5b7cd1", size = 2037738 },
    { url = "https://files.pythonhosted.org/packages/c8/f1/786d8fe78970a06f61df22cba58e365ce304bf9b9f46cc71c8c424e0c334/pydantic_core-2.27.2-cp313-cp313-manylinux_2_17_s390x.manylinux2014_s390x.whl", hash = "sha256:eda3f5c2a021bbc5d976107bb302e0131351c2ba54343f8a496dc8783d3d3a6a", size = 2685138 },
    { url = "https://files.pythonhosted.org/packages/a6/74/d12b2cd841d8724dc8ffb13fc5cef86566a53ed358103150209ecd5d1999/pydantic_core-2.27.2-cp313-cp313-manylinux_2_17_x86_64.manylinux2014_x86_64.whl", hash = "sha256:bd8086fa684c4775c27f03f062cbb9eaa6e17f064307e86b21b9e0abc9c0f02e", size = 1997025 },
    { url = "https://files.pythonhosted.org/packages/a0/6e/940bcd631bc4d9a06c9539b51f070b66e8f370ed0933f392db6ff350d873/pydantic_core-2.27.2-cp313-cp313-manylinux_2_5_i686.manylinux1_i686.whl", hash = "sha256:8d9b3388db186ba0c099a6d20f0604a44eabdeef1777ddd94786cdae158729e4", size = 2004633 },
    { url = "https://files.pythonhosted.org/packages/50/cc/a46b34f1708d82498c227d5d80ce615b2dd502ddcfd8376fc14a36655af1/pydantic_core-2.27.2-cp313-cp313-musllinux_1_1_aarch64.whl", hash = "sha256:7a66efda2387de898c8f38c0cf7f14fca0b51a8ef0b24bfea5849f1b3c95af27", size = 1999404 },
    { url = "https://files.pythonhosted.org/packages/ca/2d/c365cfa930ed23bc58c41463bae347d1005537dc8db79e998af8ba28d35e/pydantic_core-2.27.2-cp313-cp313-musllinux_1_1_armv7l.whl", hash = "sha256:18a101c168e4e092ab40dbc2503bdc0f62010e95d292b27827871dc85450d7ee", size = 2130130 },
    { url = "https://files.pythonhosted.org/packages/f4/d7/eb64d015c350b7cdb371145b54d96c919d4db516817f31cd1c650cae3b21/pydantic_core-2.27.2-cp313-cp313-musllinux_1_1_x86_64.whl", hash = "sha256:ba5dd002f88b78a4215ed2f8ddbdf85e8513382820ba15ad5ad8955ce0ca19a1", size = 2157946 },
    { url = "https://files.pythonhosted.org/packages/a4/99/bddde3ddde76c03b65dfd5a66ab436c4e58ffc42927d4ff1198ffbf96f5f/pydantic_core-2.27.2-cp313-cp313-win32.whl", hash = "sha256:1ebaf1d0481914d004a573394f4be3a7616334be70261007e47c2a6fe7e50130", size = 1834387 },
    { url = "https://files.pythonhosted.org/packages/71/47/82b5e846e01b26ac6f1893d3c5f9f3a2eb6ba79be26eef0b759b4fe72946/pydantic_core-2.27.2-cp313-cp313-win_amd64.whl", hash = "sha256:953101387ecf2f5652883208769a79e48db18c6df442568a0b5ccd8c2723abee", size = 1990453 },
    { url = "https://files.pythonhosted.org/packages/51/b2/b2b50d5ecf21acf870190ae5d093602d95f66c9c31f9d5de6062eb329ad1/pydantic_core-2.27.2-cp313-cp313-win_arm64.whl", hash = "sha256:ac4dbfd1691affb8f48c2c13241a2e3b60ff23247cbcf981759c768b6633cf8b", size = 1885186 },
]

[[package]]
name = "pydantic-settings"
version = "2.8.1"
source = { registry = "https://pypi.org/simple" }
dependencies = [
    { name = "pydantic" },
    { name = "python-dotenv" },
]
sdist = { url = "https://files.pythonhosted.org/packages/88/82/c79424d7d8c29b994fb01d277da57b0a9b09cc03c3ff875f9bd8a86b2145/pydantic_settings-2.8.1.tar.gz", hash = "sha256:d5c663dfbe9db9d5e1c646b2e161da12f0d734d422ee56f567d0ea2cee4e8585", size = 83550 }
wheels = [
    { url = "https://files.pythonhosted.org/packages/0b/53/a64f03044927dc47aafe029c42a5b7aabc38dfb813475e0e1bf71c4a59d0/pydantic_settings-2.8.1-py3-none-any.whl", hash = "sha256:81942d5ac3d905f7f3ee1a70df5dfb62d5569c12f51a5a647defc1c3d9ee2e9c", size = 30839 },
]

[[package]]
name = "pygments"
version = "2.19.1"
source = { registry = "https://pypi.org/simple" }
sdist = { url = "https://files.pythonhosted.org/packages/7c/2d/c3338d48ea6cc0feb8446d8e6937e1408088a72a39937982cc6111d17f84/pygments-2.19.1.tar.gz", hash = "sha256:61c16d2a8576dc0649d9f39e089b5f02bcd27fba10d8fb4dcc28173f7a45151f", size = 4968581 }
wheels = [
    { url = "https://files.pythonhosted.org/packages/8a/0b/9fcc47d19c48b59121088dd6da2488a49d5f72dacf8262e2790a1d2c7d15/pygments-2.19.1-py3-none-any.whl", hash = "sha256:9ea1544ad55cecf4b8242fab6dd35a93bbce657034b0611ee383099054ab6d8c", size = 1225293 },
]

[[package]]
name = "pypdf"
version = "5.3.1"
source = { registry = "https://pypi.org/simple" }
sdist = { url = "https://files.pythonhosted.org/packages/da/5b/67df68ec4b934aae9ca89edfb43a869c5edb3bd504dd275be9e83001d3e9/pypdf-5.3.1.tar.gz", hash = "sha256:0b9b715252b3c60bacc052e6a780e8b742cee9b9a2135f6007bb018e22a5adad", size = 5011845 }
wheels = [
    { url = "https://files.pythonhosted.org/packages/f4/0c/75da081f5948e07f373a92087e4808739a3248d308f01c78c9bd4a51defa/pypdf-5.3.1-py3-none-any.whl", hash = "sha256:20ea5b8686faad1b695fda054462b667d5e5f51e25fbbc092f12c5e0bb20d738", size = 302042 },
]

[[package]]
name = "pytest"
version = "8.3.5"
source = { registry = "https://pypi.org/simple" }
dependencies = [
    { name = "colorama", marker = "sys_platform == 'win32'" },
    { name = "iniconfig" },
    { name = "packaging" },
    { name = "pluggy" },
]
sdist = { url = "https://files.pythonhosted.org/packages/ae/3c/c9d525a414d506893f0cd8a8d0de7706446213181570cdbd766691164e40/pytest-8.3.5.tar.gz", hash = "sha256:f4efe70cc14e511565ac476b57c279e12a855b11f48f212af1080ef2263d3845", size = 1450891 }
wheels = [
    { url = "https://files.pythonhosted.org/packages/30/3d/64ad57c803f1fa1e963a7946b6e0fea4a70df53c1a7fed304586539c2bac/pytest-8.3.5-py3-none-any.whl", hash = "sha256:c69214aa47deac29fad6c2a4f590b9c4a9fdb16a403176fe154b79c0b4d4d820", size = 343634 },
]

[[package]]
name = "pytest-asyncio"
version = "0.25.3"
source = { registry = "https://pypi.org/simple" }
dependencies = [
    { name = "pytest" },
]
sdist = { url = "https://files.pythonhosted.org/packages/f2/a8/ecbc8ede70921dd2f544ab1cadd3ff3bf842af27f87bbdea774c7baa1d38/pytest_asyncio-0.25.3.tar.gz", hash = "sha256:fc1da2cf9f125ada7e710b4ddad05518d4cee187ae9412e9ac9271003497f07a", size = 54239 }
wheels = [
    { url = "https://files.pythonhosted.org/packages/67/17/3493c5624e48fd97156ebaec380dcaafee9506d7e2c46218ceebbb57d7de/pytest_asyncio-0.25.3-py3-none-any.whl", hash = "sha256:9e89518e0f9bd08928f97a3482fdc4e244df17529460bc038291ccaf8f85c7c3", size = 19467 },
]

[[package]]
name = "python-dateutil"
version = "2.9.0.post0"
source = { registry = "https://pypi.org/simple" }
dependencies = [
    { name = "six" },
]
sdist = { url = "https://files.pythonhosted.org/packages/66/c0/0c8b6ad9f17a802ee498c46e004a0eb49bc148f2fd230864601a86dcf6db/python-dateutil-2.9.0.post0.tar.gz", hash = "sha256:37dd54208da7e1cd875388217d5e00ebd4179249f90fb72437e91a35459a0ad3", size = 342432 }
wheels = [
    { url = "https://files.pythonhosted.org/packages/ec/57/56b9bcc3c9c6a792fcbaf139543cee77261f3651ca9da0c93f5c1221264b/python_dateutil-2.9.0.post0-py2.py3-none-any.whl", hash = "sha256:a8b2bc7bffae282281c8140a97d3aa9c14da0b136dfe83f850eea9a5f7470427", size = 229892 },
]

[[package]]
name = "python-dotenv"
version = "1.0.1"
source = { registry = "https://pypi.org/simple" }
sdist = { url = "https://files.pythonhosted.org/packages/bc/57/e84d88dfe0aec03b7a2d4327012c1627ab5f03652216c63d49846d7a6c58/python-dotenv-1.0.1.tar.gz", hash = "sha256:e324ee90a023d808f1959c46bcbc04446a10ced277783dc6ee09987c37ec10ca", size = 39115 }
wheels = [
    { url = "https://files.pythonhosted.org/packages/6a/3e/b68c118422ec867fa7ab88444e1274aa40681c606d59ac27de5a5588f082/python_dotenv-1.0.1-py3-none-any.whl", hash = "sha256:f7b63ef50f1b690dddf550d03497b66d609393b40b564ed0d674909a68ebf16a", size = 19863 },
]

[[package]]
name = "requests"
version = "2.32.3"
source = { registry = "https://pypi.org/simple" }
dependencies = [
    { name = "certifi" },
    { name = "charset-normalizer" },
    { name = "idna" },
    { name = "urllib3" },
]
sdist = { url = "https://files.pythonhosted.org/packages/63/70/2bf7780ad2d390a8d301ad0b550f1581eadbd9a20f896afe06353c2a2913/requests-2.32.3.tar.gz", hash = "sha256:55365417734eb18255590a9ff9eb97e9e1da868d4ccd6402399eaf68af20a760", size = 131218 }
wheels = [
    { url = "https://files.pythonhosted.org/packages/f9/9b/335f9764261e915ed497fcdeb11df5dfd6f7bf257d4a6a2a686d80da4d54/requests-2.32.3-py3-none-any.whl", hash = "sha256:70761cfe03c773ceb22aa2f671b4757976145175cdfca038c02654d061d6dcc6", size = 64928 },
]

[[package]]
name = "requests-toolbelt"
version = "1.0.0"
source = { registry = "https://pypi.org/simple" }
dependencies = [
    { name = "requests" },
]
sdist = { url = "https://files.pythonhosted.org/packages/f3/61/d7545dafb7ac2230c70d38d31cbfe4cc64f7144dc41f6e4e4b78ecd9f5bb/requests-toolbelt-1.0.0.tar.gz", hash = "sha256:7681a0a3d047012b5bdc0ee37d7f8f07ebe76ab08caeccfc3921ce23c88d5bc6", size = 206888 }
wheels = [
    { url = "https://files.pythonhosted.org/packages/3f/51/d4db610ef29373b879047326cbf6fa98b6c1969d6f6dc423279de2b1be2c/requests_toolbelt-1.0.0-py2.py3-none-any.whl", hash = "sha256:cccfdd665f0a24fcf4726e690f65639d272bb0637b9b92dfd91a5568ccf6bd06", size = 54481 },
]

[[package]]
name = "rich"
version = "13.9.4"
source = { registry = "https://pypi.org/simple" }
dependencies = [
    { name = "markdown-it-py" },
    { name = "pygments" },
]
sdist = { url = "https://files.pythonhosted.org/packages/ab/3a/0316b28d0761c6734d6bc14e770d85506c986c85ffb239e688eeaab2c2bc/rich-13.9.4.tar.gz", hash = "sha256:439594978a49a09530cff7ebc4b5c7103ef57baf48d5ea3184f21d9a2befa098", size = 223149 }
wheels = [
    { url = "https://files.pythonhosted.org/packages/19/71/39c7c0d87f8d4e6c020a393182060eaefeeae6c01dab6a84ec346f2567df/rich-13.9.4-py3-none-any.whl", hash = "sha256:6049d5e6ec054bf2779ab3358186963bac2ea89175919d699e378b99738c2a90", size = 242424 },
]

[[package]]
name = "s3transfer"
version = "0.11.4"
source = { registry = "https://pypi.org/simple" }
dependencies = [
    { name = "botocore" },
]
sdist = { url = "https://files.pythonhosted.org/packages/0f/ec/aa1a215e5c126fe5decbee2e107468f51d9ce190b9763cb649f76bb45938/s3transfer-0.11.4.tar.gz", hash = "sha256:559f161658e1cf0a911f45940552c696735f5c74e64362e515f333ebed87d679", size = 148419 }
wheels = [
    { url = "https://files.pythonhosted.org/packages/86/62/8d3fc3ec6640161a5649b2cddbbf2b9fa39c92541225b33f117c37c5a2eb/s3transfer-0.11.4-py3-none-any.whl", hash = "sha256:ac265fa68318763a03bf2dc4f39d5cbd6a9e178d81cc9483ad27da33637e320d", size = 84412 },
]

[[package]]
name = "shellingham"
version = "1.5.4"
source = { registry = "https://pypi.org/simple" }
sdist = { url = "https://files.pythonhosted.org/packages/58/15/8b3609fd3830ef7b27b655beb4b4e9c62313a4e8da8c676e142cc210d58e/shellingham-1.5.4.tar.gz", hash = "sha256:8dbca0739d487e5bd35ab3ca4b36e11c4078f3a234bfce294b0a0291363404de", size = 10310 }
wheels = [
    { url = "https://files.pythonhosted.org/packages/e0/f9/0595336914c5619e5f28a1fb793285925a8cd4b432c9da0a987836c7f822/shellingham-1.5.4-py2.py3-none-any.whl", hash = "sha256:7ecfff8f2fd72616f7481040475a65b2bf8af90a56c89140852d1120324e8686", size = 9755 },
]

[[package]]
name = "six"
version = "1.17.0"
source = { registry = "https://pypi.org/simple" }
sdist = { url = "https://files.pythonhosted.org/packages/94/e7/b2c673351809dca68a0e064b6af791aa332cf192da575fd474ed7d6f16a2/six-1.17.0.tar.gz", hash = "sha256:ff70335d468e7eb6ec65b95b99d3a2836546063f63acc5171de367e834932a81", size = 34031 }
wheels = [
    { url = "https://files.pythonhosted.org/packages/b7/ce/149a00dd41f10bc29e5921b496af8b574d8413afcd5e30dfa0ed46c2cc5e/six-1.17.0-py2.py3-none-any.whl", hash = "sha256:4721f391ed90541fddacab5acf947aa0d3dc7d27b2e1e8eda2be8970586c3274", size = 11050 },
]

[[package]]
name = "sniffio"
version = "1.3.1"
source = { registry = "https://pypi.org/simple" }
sdist = { url = "https://files.pythonhosted.org/packages/a2/87/a6771e1546d97e7e041b6ae58d80074f81b7d5121207425c964ddf5cfdbd/sniffio-1.3.1.tar.gz", hash = "sha256:f4324edc670a0f49750a81b895f35c3adb843cca46f0530f79fc1babb23789dc", size = 20372 }
wheels = [
    { url = "https://files.pythonhosted.org/packages/e9/44/75a9c9421471a6c4805dbf2356f7c181a29c1879239abab1ea2cc8f38b40/sniffio-1.3.1-py3-none-any.whl", hash = "sha256:2f6da418d1f1e0fddd844478f41680e794e6051915791a034ff65e5f100525a2", size = 10235 },
]

[[package]]
name = "sse-starlette"
version = "2.2.1"
source = { registry = "https://pypi.org/simple" }
dependencies = [
    { name = "anyio" },
    { name = "starlette" },
]
sdist = { url = "https://files.pythonhosted.org/packages/71/a4/80d2a11af59fe75b48230846989e93979c892d3a20016b42bb44edb9e398/sse_starlette-2.2.1.tar.gz", hash = "sha256:54470d5f19274aeed6b2d473430b08b4b379ea851d953b11d7f1c4a2c118b419", size = 17376 }
wheels = [
    { url = "https://files.pythonhosted.org/packages/d9/e0/5b8bd393f27f4a62461c5cf2479c75a2cc2ffa330976f9f00f5f6e4f50eb/sse_starlette-2.2.1-py3-none-any.whl", hash = "sha256:6410a3d3ba0c89e7675d4c273a301d64649c03a5ef1ca101f10b47f895fd0e99", size = 10120 },
]

[[package]]
name = "starlette"
version = "0.46.1"
source = { registry = "https://pypi.org/simple" }
dependencies = [
    { name = "anyio" },
]
sdist = { url = "https://files.pythonhosted.org/packages/04/1b/52b27f2e13ceedc79a908e29eac426a63465a1a01248e5f24aa36a62aeb3/starlette-0.46.1.tar.gz", hash = "sha256:3c88d58ee4bd1bb807c0d1acb381838afc7752f9ddaec81bbe4383611d833230", size = 2580102 }
wheels = [
    { url = "https://files.pythonhosted.org/packages/a0/4b/528ccf7a982216885a1ff4908e886b8fb5f19862d1962f56a3fce2435a70/starlette-0.46.1-py3-none-any.whl", hash = "sha256:77c74ed9d2720138b25875133f3a2dae6d854af2ec37dceb56aef370c1d8a227", size = 71995 },
]

[[package]]
name = "typer"
version = "0.15.2"
source = { registry = "https://pypi.org/simple" }
dependencies = [
    { name = "click" },
    { name = "rich" },
    { name = "shellingham" },
    { name = "typing-extensions" },
]
sdist = { url = "https://files.pythonhosted.org/packages/8b/6f/3991f0f1c7fcb2df31aef28e0594d8d54b05393a0e4e34c65e475c2a5d41/typer-0.15.2.tar.gz", hash = "sha256:ab2fab47533a813c49fe1f16b1a370fd5819099c00b119e0633df65f22144ba5", size = 100711 }
wheels = [
    { url = "https://files.pythonhosted.org/packages/7f/fc/5b29fea8cee020515ca82cc68e3b8e1e34bb19a3535ad854cac9257b414c/typer-0.15.2-py3-none-any.whl", hash = "sha256:46a499c6107d645a9c13f7ee46c5d5096cae6f5fc57dd11eccbbb9ae3e44ddfc", size = 45061 },
]

[[package]]
name = "typing-extensions"
version = "4.12.2"
source = { registry = "https://pypi.org/simple" }
sdist = { url = "https://files.pythonhosted.org/packages/df/db/f35a00659bc03fec321ba8bce9420de607a1d37f8342eee1863174c69557/typing_extensions-4.12.2.tar.gz", hash = "sha256:1a7ead55c7e559dd4dee8856e3a88b41225abfe1ce8df57b7c13915fe121ffb8", size = 85321 }
wheels = [
    { url = "https://files.pythonhosted.org/packages/26/9f/ad63fc0248c5379346306f8668cda6e2e2e9c95e01216d2b8ffd9ff037d0/typing_extensions-4.12.2-py3-none-any.whl", hash = "sha256:04e5ca0351e0f3f85c6853954072df659d0d13fac324d0072316b67d7794700d", size = 37438 },
]

[[package]]
name = "typing-inspection"
version = "0.4.0"
source = { registry = "https://pypi.org/simple" }
dependencies = [
    { name = "typing-extensions" },
]
sdist = { url = "https://files.pythonhosted.org/packages/82/5c/e6082df02e215b846b4b8c0b887a64d7d08ffaba30605502639d44c06b82/typing_inspection-0.4.0.tar.gz", hash = "sha256:9765c87de36671694a67904bf2c96e395be9c6439bb6c87b5142569dcdd65122", size = 76222 }
wheels = [
    { url = "https://files.pythonhosted.org/packages/31/08/aa4fdfb71f7de5176385bd9e90852eaf6b5d622735020ad600f2bab54385/typing_inspection-0.4.0-py3-none-any.whl", hash = "sha256:50e72559fcd2a6367a19f7a7e610e6afcb9fac940c650290eed893d61386832f", size = 14125 },
]

[[package]]
name = "uns-mcp"
<<<<<<< HEAD
version = "0.1.0"
=======
version = "0.1.1"
>>>>>>> 4295ee5b
source = { editable = "." }
dependencies = [
    { name = "anthropic" },
    { name = "boto3" },
    { name = "firecrawl-py" },
    { name = "mcp", extra = ["cli"] },
    { name = "pytest" },
    { name = "pytest-asyncio" },
    { name = "python-dotenv" },
    { name = "unstructured-client" },
]

[package.metadata]
requires-dist = [
    { name = "anthropic", specifier = ">=0.49.0" },
    { name = "boto3", specifier = ">=1.37.14" },
    { name = "firecrawl-py", specifier = ">=1.14.1" },
    { name = "mcp", extras = ["cli"], specifier = ">=1.3.0" },
    { name = "pytest", specifier = ">=8.3.5" },
    { name = "pytest-asyncio", specifier = ">=0.25.3" },
    { name = "python-dotenv", specifier = ">=1.0.1" },
    { name = "unstructured-client", specifier = ">=0.31.1" },
]

[[package]]
name = "unstructured-client"
version = "0.31.1"
source = { registry = "https://pypi.org/simple" }
dependencies = [
    { name = "aiofiles" },
    { name = "cryptography" },
    { name = "eval-type-backport" },
    { name = "httpx" },
    { name = "nest-asyncio" },
    { name = "pydantic" },
    { name = "pypdf" },
    { name = "python-dateutil" },
    { name = "requests-toolbelt" },
    { name = "typing-inspection" },
]
sdist = { url = "https://files.pythonhosted.org/packages/44/ec/26252bced312a02b5e8c2ad2c87640c9c13abcd225c7339eff4ffc8133a1/unstructured_client-0.31.1.tar.gz", hash = "sha256:e120105a4d50d23ee608b8693a31e6fe1d25452a495622b0d8ac132365411ef1", size = 75951 }
wheels = [
    { url = "https://files.pythonhosted.org/packages/76/6e/a3e5384426bc8fb8a87816843689cf3e6281cf8b8a509422860bfd18b5fc/unstructured_client-0.31.1-py3-none-any.whl", hash = "sha256:a41f71e910c55d82b9c3f1f523a023535cec880d7ee0aa47df3161732e8592c4", size = 166814 },
]

[[package]]
name = "urllib3"
version = "2.3.0"
source = { registry = "https://pypi.org/simple" }
sdist = { url = "https://files.pythonhosted.org/packages/aa/63/e53da845320b757bf29ef6a9062f5c669fe997973f966045cb019c3f4b66/urllib3-2.3.0.tar.gz", hash = "sha256:f8c5449b3cf0861679ce7e0503c7b44b5ec981bec0d1d3795a07f1ba96f0204d", size = 307268 }
wheels = [
    { url = "https://files.pythonhosted.org/packages/c8/19/4ec628951a74043532ca2cf5d97b7b14863931476d117c471e8e2b1eb39f/urllib3-2.3.0-py3-none-any.whl", hash = "sha256:1cee9ad369867bfdbbb48b7dd50374c0967a0bb7710050facf0dd6911440e3df", size = 128369 },
]

[[package]]
name = "uvicorn"
version = "0.34.0"
source = { registry = "https://pypi.org/simple" }
dependencies = [
    { name = "click" },
    { name = "h11" },
]
sdist = { url = "https://files.pythonhosted.org/packages/4b/4d/938bd85e5bf2edeec766267a5015ad969730bb91e31b44021dfe8b22df6c/uvicorn-0.34.0.tar.gz", hash = "sha256:404051050cd7e905de2c9a7e61790943440b3416f49cb409f965d9dcd0fa73e9", size = 76568 }
wheels = [
    { url = "https://files.pythonhosted.org/packages/61/14/33a3a1352cfa71812a3a21e8c9bfb83f60b0011f5e36f2b1399d51928209/uvicorn-0.34.0-py3-none-any.whl", hash = "sha256:023dc038422502fa28a09c7a30bf2b6991512da7dcdb8fd35fe57cfc154126f4", size = 62315 },
]

[[package]]
name = "websockets"
version = "15.0.1"
source = { registry = "https://pypi.org/simple" }
sdist = { url = "https://files.pythonhosted.org/packages/21/e6/26d09fab466b7ca9c7737474c52be4f76a40301b08362eb2dbc19dcc16c1/websockets-15.0.1.tar.gz", hash = "sha256:82544de02076bafba038ce055ee6412d68da13ab47f0c60cab827346de828dee", size = 177016 }
wheels = [
    { url = "https://files.pythonhosted.org/packages/51/6b/4545a0d843594f5d0771e86463606a3988b5a09ca5123136f8a76580dd63/websockets-15.0.1-cp312-cp312-macosx_10_13_universal2.whl", hash = "sha256:3e90baa811a5d73f3ca0bcbf32064d663ed81318ab225ee4f427ad4e26e5aff3", size = 175437 },
    { url = "https://files.pythonhosted.org/packages/f4/71/809a0f5f6a06522af902e0f2ea2757f71ead94610010cf570ab5c98e99ed/websockets-15.0.1-cp312-cp312-macosx_10_13_x86_64.whl", hash = "sha256:592f1a9fe869c778694f0aa806ba0374e97648ab57936f092fd9d87f8bc03665", size = 173096 },
    { url = "https://files.pythonhosted.org/packages/3d/69/1a681dd6f02180916f116894181eab8b2e25b31e484c5d0eae637ec01f7c/websockets-15.0.1-cp312-cp312-macosx_11_0_arm64.whl", hash = "sha256:0701bc3cfcb9164d04a14b149fd74be7347a530ad3bbf15ab2c678a2cd3dd9a2", size = 173332 },
    { url = "https://files.pythonhosted.org/packages/a6/02/0073b3952f5bce97eafbb35757f8d0d54812b6174ed8dd952aa08429bcc3/websockets-15.0.1-cp312-cp312-manylinux_2_17_aarch64.manylinux2014_aarch64.whl", hash = "sha256:e8b56bdcdb4505c8078cb6c7157d9811a85790f2f2b3632c7d1462ab5783d215", size = 183152 },
    { url = "https://files.pythonhosted.org/packages/74/45/c205c8480eafd114b428284840da0b1be9ffd0e4f87338dc95dc6ff961a1/websockets-15.0.1-cp312-cp312-manylinux_2_5_i686.manylinux1_i686.manylinux_2_17_i686.manylinux2014_i686.whl", hash = "sha256:0af68c55afbd5f07986df82831c7bff04846928ea8d1fd7f30052638788bc9b5", size = 182096 },
    { url = "https://files.pythonhosted.org/packages/14/8f/aa61f528fba38578ec553c145857a181384c72b98156f858ca5c8e82d9d3/websockets-15.0.1-cp312-cp312-manylinux_2_5_x86_64.manylinux1_x86_64.manylinux_2_17_x86_64.manylinux2014_x86_64.whl", hash = "sha256:64dee438fed052b52e4f98f76c5790513235efaa1ef7f3f2192c392cd7c91b65", size = 182523 },
    { url = "https://files.pythonhosted.org/packages/ec/6d/0267396610add5bc0d0d3e77f546d4cd287200804fe02323797de77dbce9/websockets-15.0.1-cp312-cp312-musllinux_1_2_aarch64.whl", hash = "sha256:d5f6b181bb38171a8ad1d6aa58a67a6aa9d4b38d0f8c5f496b9e42561dfc62fe", size = 182790 },
    { url = "https://files.pythonhosted.org/packages/02/05/c68c5adbf679cf610ae2f74a9b871ae84564462955d991178f95a1ddb7dd/websockets-15.0.1-cp312-cp312-musllinux_1_2_i686.whl", hash = "sha256:5d54b09eba2bada6011aea5375542a157637b91029687eb4fdb2dab11059c1b4", size = 182165 },
    { url = "https://files.pythonhosted.org/packages/29/93/bb672df7b2f5faac89761cb5fa34f5cec45a4026c383a4b5761c6cea5c16/websockets-15.0.1-cp312-cp312-musllinux_1_2_x86_64.whl", hash = "sha256:3be571a8b5afed347da347bfcf27ba12b069d9d7f42cb8c7028b5e98bbb12597", size = 182160 },
    { url = "https://files.pythonhosted.org/packages/ff/83/de1f7709376dc3ca9b7eeb4b9a07b4526b14876b6d372a4dc62312bebee0/websockets-15.0.1-cp312-cp312-win32.whl", hash = "sha256:c338ffa0520bdb12fbc527265235639fb76e7bc7faafbb93f6ba80d9c06578a9", size = 176395 },
    { url = "https://files.pythonhosted.org/packages/7d/71/abf2ebc3bbfa40f391ce1428c7168fb20582d0ff57019b69ea20fa698043/websockets-15.0.1-cp312-cp312-win_amd64.whl", hash = "sha256:fcd5cf9e305d7b8338754470cf69cf81f420459dbae8a3b40cee57417f4614a7", size = 176841 },
    { url = "https://files.pythonhosted.org/packages/cb/9f/51f0cf64471a9d2b4d0fc6c534f323b664e7095640c34562f5182e5a7195/websockets-15.0.1-cp313-cp313-macosx_10_13_universal2.whl", hash = "sha256:ee443ef070bb3b6ed74514f5efaa37a252af57c90eb33b956d35c8e9c10a1931", size = 175440 },
    { url = "https://files.pythonhosted.org/packages/8a/05/aa116ec9943c718905997412c5989f7ed671bc0188ee2ba89520e8765d7b/websockets-15.0.1-cp313-cp313-macosx_10_13_x86_64.whl", hash = "sha256:5a939de6b7b4e18ca683218320fc67ea886038265fd1ed30173f5ce3f8e85675", size = 173098 },
    { url = "https://files.pythonhosted.org/packages/ff/0b/33cef55ff24f2d92924923c99926dcce78e7bd922d649467f0eda8368923/websockets-15.0.1-cp313-cp313-macosx_11_0_arm64.whl", hash = "sha256:746ee8dba912cd6fc889a8147168991d50ed70447bf18bcda7039f7d2e3d9151", size = 173329 },
    { url = "https://files.pythonhosted.org/packages/31/1d/063b25dcc01faa8fada1469bdf769de3768b7044eac9d41f734fd7b6ad6d/websockets-15.0.1-cp313-cp313-manylinux_2_17_aarch64.manylinux2014_aarch64.whl", hash = "sha256:595b6c3969023ecf9041b2936ac3827e4623bfa3ccf007575f04c5a6aa318c22", size = 183111 },
    { url = "https://files.pythonhosted.org/packages/93/53/9a87ee494a51bf63e4ec9241c1ccc4f7c2f45fff85d5bde2ff74fcb68b9e/websockets-15.0.1-cp313-cp313-manylinux_2_5_i686.manylinux1_i686.manylinux_2_17_i686.manylinux2014_i686.whl", hash = "sha256:3c714d2fc58b5ca3e285461a4cc0c9a66bd0e24c5da9911e30158286c9b5be7f", size = 182054 },
    { url = "https://files.pythonhosted.org/packages/ff/b2/83a6ddf56cdcbad4e3d841fcc55d6ba7d19aeb89c50f24dd7e859ec0805f/websockets-15.0.1-cp313-cp313-manylinux_2_5_x86_64.manylinux1_x86_64.manylinux_2_17_x86_64.manylinux2014_x86_64.whl", hash = "sha256:0f3c1e2ab208db911594ae5b4f79addeb3501604a165019dd221c0bdcabe4db8", size = 182496 },
    { url = "https://files.pythonhosted.org/packages/98/41/e7038944ed0abf34c45aa4635ba28136f06052e08fc2168520bb8b25149f/websockets-15.0.1-cp313-cp313-musllinux_1_2_aarch64.whl", hash = "sha256:229cf1d3ca6c1804400b0a9790dc66528e08a6a1feec0d5040e8b9eb14422375", size = 182829 },
    { url = "https://files.pythonhosted.org/packages/e0/17/de15b6158680c7623c6ef0db361da965ab25d813ae54fcfeae2e5b9ef910/websockets-15.0.1-cp313-cp313-musllinux_1_2_i686.whl", hash = "sha256:756c56e867a90fb00177d530dca4b097dd753cde348448a1012ed6c5131f8b7d", size = 182217 },
    { url = "https://files.pythonhosted.org/packages/33/2b/1f168cb6041853eef0362fb9554c3824367c5560cbdaad89ac40f8c2edfc/websockets-15.0.1-cp313-cp313-musllinux_1_2_x86_64.whl", hash = "sha256:558d023b3df0bffe50a04e710bc87742de35060580a293c2a984299ed83bc4e4", size = 182195 },
    { url = "https://files.pythonhosted.org/packages/86/eb/20b6cdf273913d0ad05a6a14aed4b9a85591c18a987a3d47f20fa13dcc47/websockets-15.0.1-cp313-cp313-win32.whl", hash = "sha256:ba9e56e8ceeeedb2e080147ba85ffcd5cd0711b89576b83784d8605a7df455fa", size = 176393 },
    { url = "https://files.pythonhosted.org/packages/1b/6c/c65773d6cab416a64d191d6ee8a8b1c68a09970ea6909d16965d26bfed1e/websockets-15.0.1-cp313-cp313-win_amd64.whl", hash = "sha256:e09473f095a819042ecb2ab9465aee615bd9c2028e4ef7d933600a8401c79561", size = 176837 },
    { url = "https://files.pythonhosted.org/packages/fa/a8/5b41e0da817d64113292ab1f8247140aac61cbf6cfd085d6a0fa77f4984f/websockets-15.0.1-py3-none-any.whl", hash = "sha256:f7a866fbc1e97b5c617ee4116daaa09b722101d4a3c170c787450ba409f9736f", size = 169743 },
]<|MERGE_RESOLUTION|>--- conflicted
+++ resolved
@@ -711,11 +711,7 @@
 
 [[package]]
 name = "uns-mcp"
-<<<<<<< HEAD
-version = "0.1.0"
-=======
 version = "0.1.1"
->>>>>>> 4295ee5b
 source = { editable = "." }
 dependencies = [
     { name = "anthropic" },
