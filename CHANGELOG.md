--- conflicted
+++ resolved
@@ -4,13 +4,7 @@
 
 - Ability to run the minimal client and server separately (relies on the HTTP SSE interaface)
 
-### Features
-
-<<<<<<< HEAD
-- ** Destination connector adding**: MongoDB, Databricks Volumes, Databricks Volumes Delta Table
-=======
 - ** Destination connector adding**: MongoDB, Databricks Volumes, Databricks Volumes Delta Table, Pinecone
->>>>>>> ebcdb4ac
 
 - ** Source connector adding**: OneDrive, Salesforce
 
