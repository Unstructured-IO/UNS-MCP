## 0.1.2-dev

### Enhancements

- Ability to run the minimal client and server separately (relies on the HTTP SSE interaface)

### Features

- ** Destination connector adding**: MongoDB, Databricks Volumes
<<<<<<< HEAD
=======

- ** Source connector adding**: OneDrive
>>>>>>> a1cf28c9

- List all the tools in a table.

- Capability to only log request parameters to UnstructuredClient's AsyncHttpClient, no error response is logged by this mechanism.

### Fixes

- avoid client startup error if env not defined
- force server using env var from .env instead of fetching them from system first


## 0.1.1

### Enhancements

- apply typed model to `workflow_config` param in `create_workflow` func

- add better docstring into tools so that client LLM can provide better guidance to users

- enable logging capability for minimal_client and add memory history to minimal_client

- add docstrings to guide LLM how to configure Nodes when creating custom DAG workflow

- add notebooks to demonstrate end-to-end capabilities of creating connectors, combining them info workflow and executing the workflow

### Features
- Integrated firecrawl's /crawl and /llmstxt endpoint to generate and push HTML and llms.txt files to S3.

- ** Source connector adding**: azure, google drive

- ** Destination connector adding**: weaviate, astradb, neo4j

- ** Add `list_jobs`, `get_job_info`, `cancel_job` tools

### Fixes

- fix bugs for source connector config access

- refactor code to have common utility funcs


## 0.1.0

### Enhancements

### Features

- **Launch the initial version of `UNS-MCP`** that includes 14 tools and a minimal_client to interact with the server

### Fixes<|MERGE_RESOLUTION|>--- conflicted
+++ resolved
@@ -6,12 +6,11 @@
 
 ### Features
 
+### Features
+
 - ** Destination connector adding**: MongoDB, Databricks Volumes
-<<<<<<< HEAD
-=======
 
-- ** Source connector adding**: OneDrive
->>>>>>> a1cf28c9
+- ** Source connector adding**: OneDrive, Databricks Volumes
 
 - List all the tools in a table.
 
