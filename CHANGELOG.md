--- conflicted
+++ resolved
@@ -4,15 +4,11 @@
 
 - Ability to run the minimal client and server separately (relies on the HTTP SSE interaface)
 
-<<<<<<< HEAD
-- ** Destination connector adding**: MongoDB,
+### Features
+
+- ** Destination connector adding**: MongoDB, Databricks Volumes,
 
 - ** Source connector adding**: Salesforce
-=======
-### Features
-
-- ** Destination connector adding**: MongoDB, Databricks Volumes
->>>>>>> 3283b9ca
 
 - List all the tools in a table.
 
