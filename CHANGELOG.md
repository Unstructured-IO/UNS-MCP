## 0.1.2-dev

### Enhancements

- Ability to run the minimal client and server separately (relies on the HTTP SSE interaface)

### Features

<<<<<<< HEAD
- ** Destination connector adding**: MongoDB, Databricks Volumes,

- ** Source connector adding**: Salesforce
=======
### Features

- ** Destination connector adding**: MongoDB, Databricks Volumes, Databricks Volumes Delta Table

- ** Source connector adding**: OneDrive
>>>>>>> bd38b2d1

- List all the tools in a table.

- Capability to only log request parameters to UnstructuredClient's AsyncHttpClient, no error response is logged by this mechanism.

### Fixes

- avoid client startup error if env not defined
- force server using env var from .env instead of fetching them from system first


## 0.1.1

### Enhancements

- apply typed model to `workflow_config` param in `create_workflow` func

- add better docstring into tools so that client LLM can provide better guidance to users

- enable logging capability for minimal_client and add memory history to minimal_client

- add docstrings to guide LLM how to configure Nodes when creating custom DAG workflow

- add notebooks to demonstrate end-to-end capabilities of creating connectors, combining them info workflow and executing the workflow

### Features
- Integrated firecrawl's /crawl and /llmstxt endpoint to generate and push HTML and llms.txt files to S3.

- ** Source connector adding**: azure, google drive

- ** Destination connector adding**: weaviate, astradb, neo4j

- ** Add `list_jobs`, `get_job_info`, `cancel_job` tools

### Fixes

- fix bugs for source connector config access

- refactor code to have common utility funcs


## 0.1.0

### Enhancements

### Features

- **Launch the initial version of `UNS-MCP`** that includes 14 tools and a minimal_client to interact with the server

### Fixes<|MERGE_RESOLUTION|>--- conflicted
+++ resolved
@@ -6,17 +6,13 @@
 
 ### Features
 
-<<<<<<< HEAD
-- ** Destination connector adding**: MongoDB, Databricks Volumes,
-
-- ** Source connector adding**: Salesforce
-=======
 ### Features
 
 - ** Destination connector adding**: MongoDB, Databricks Volumes, Databricks Volumes Delta Table
 
-- ** Source connector adding**: OneDrive
->>>>>>> bd38b2d1
+- ** Source connector adding**: OneDrive,
+
+- ** Source connector adding**: Salesforce
 
 - List all the tools in a table.
 
