--- conflicted
+++ resolved
@@ -1,4 +1,3 @@
-<<<<<<< HEAD
 ## 0.1.3-dev
 
 ### Enhancements
@@ -7,8 +6,6 @@
 
 ### Fixes
 
-=======
->>>>>>> b05cbaac
 ## 0.1.2
 
 ### Enhancements
