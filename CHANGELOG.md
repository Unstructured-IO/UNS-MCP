## 0.1.2-dev

### Enhancements

<<<<<<< HEAD
### Features

- ** Destination connector adding**: Pinecone

### Fixes

=======
- Ability to run the minimal client and server separately (relies on the HTTP SSE interaface)

### Features

### Features

- ** Destination connector adding**: MongoDB, Databricks Volumes, Databricks Volumes Delta Table

- ** Source connector adding**: OneDrive

- List all the tools in a table.

- Capability to only log request parameters to UnstructuredClient's AsyncHttpClient, no error response is logged by this mechanism.

### Fixes

- avoid client startup error if env not defined
- force server using env var from .env instead of fetching them from system first

>>>>>>> bd38b2d1

## 0.1.1

### Enhancements

- apply typed model to `workflow_config` param in `create_workflow` func

- add better docstring into tools so that client LLM can provide better guidance to users

- enable logging capability for minimal_client and add memory history to minimal_client

- add docstrings to guide LLM how to configure Nodes when creating custom DAG workflow

- add notebooks to demonstrate end-to-end capabilities of creating connectors, combining them info workflow and executing the workflow

### Features

- Integrated firecrawl's /crawl and /llmstxt endpoint to generate and push HTML and llms.txt files to S3.

- ** Source connector adding**: azure, google drive

- ** Destination connector adding**: weaviate, astradb, neo4j

- ** Add `list_jobs`, `get_job_info`, `cancel_job` tools

### Fixes

- fix bugs for source connector config access

- refactor code to have common utility funcs


## 0.1.0

### Enhancements

### Features

- **Launch the initial version of `UNS-MCP`** that includes 14 tools and a minimal_client to interact with the server

### Fixes<|MERGE_RESOLUTION|>--- conflicted
+++ resolved
@@ -2,21 +2,11 @@
 
 ### Enhancements
 
-<<<<<<< HEAD
-### Features
-
-- ** Destination connector adding**: Pinecone
-
-### Fixes
-
-=======
 - Ability to run the minimal client and server separately (relies on the HTTP SSE interaface)
 
 ### Features
 
-### Features
-
-- ** Destination connector adding**: MongoDB, Databricks Volumes, Databricks Volumes Delta Table
+- ** Destination connector adding**: MongoDB, Databricks Volumes, Databricks Volumes Delta Table, Pine Cone
 
 - ** Source connector adding**: OneDrive
 
@@ -29,7 +19,17 @@
 - avoid client startup error if env not defined
 - force server using env var from .env instead of fetching them from system first
 
->>>>>>> bd38b2d1
+
+## 0.1.2-dev
+
+### Enhancements
+
+### Features
+
+- ** Destination connector adding**: Pinecone
+
+### Fixes
+
 
 ## 0.1.1
 
