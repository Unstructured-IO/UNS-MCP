--- conflicted
+++ resolved
@@ -1,20 +1,9 @@
 ## 0.1.3-dev
-<<<<<<< HEAD
-
-### Enhancements
-
-- **Delete Connector Tools Unification**: All delete tools require just the ID of the connector, so they were combined into one tool for sources and one for destinations.
-
-### Fixes
-
-
-## 0.1.2
-=======
->>>>>>> f8826537
 
 ### Enhancements
 
 - Duplicated description of the custom workflow was removed from the tools, freeing up tokens from the LLM.
+- **Delete Connector Tools Unification**: All delete tools require just the ID of the connector, so they were combined into one tool for sources and one for destinations.
 
 ### Fixes
 
