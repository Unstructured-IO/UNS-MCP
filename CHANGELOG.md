## 0.1.2-dev

### Enhancements

- Ability to run the minimal client and server separately (relies on the HTTP SSE interaface)

- ** Destination connector adding**: MongoDB

<<<<<<< HEAD
- Capability to log request parameters to UnstructuredClient's AsyncHttpClient, no error response is logged by this mechanism.
=======
- List all the tools in a table.

- Capability to log calls to UnstructuredClient
>>>>>>> 73954328

### Fixes

- avoid client startup error if env not defined
- force server using env var from .env instead of fetching them from system first


## 0.1.1

### Enhancements

- apply typed model to `workflow_config` param in `create_workflow` func

- add better docstring into tools so that client LLM can provide better guidance to users

- enable logging capability for minimal_client and add memory history to minimal_client

- add docstrings to guide LLM how to configure Nodes when creating custom DAG workflow

- add notebooks to demonstrate end-to-end capabilities of creating connectors, combining them info workflow and executing the workflow

### Features
- Integrated firecrawl's /crawl and /llmstxt endpoint to generate and push HTML and llms.txt files to S3.

- ** Source connector adding**: azure, google drive

- ** Destination connector adding**: weaviate, astradb, neo4j

- ** Add `list_jobs`, `get_job_info`, `cancel_job` tools

### Fixes

- fix bugs for source connector config access

- refactor code to have common utility funcs


## 0.1.0

### Enhancements

### Features

- **Launch the initial version of `UNS-MCP`** that includes 14 tools and a minimal_client to interact with the server

### Fixes<|MERGE_RESOLUTION|>--- conflicted
+++ resolved
@@ -6,13 +6,9 @@
 
 - ** Destination connector adding**: MongoDB
 
-<<<<<<< HEAD
-- Capability to log request parameters to UnstructuredClient's AsyncHttpClient, no error response is logged by this mechanism.
-=======
 - List all the tools in a table.
 
-- Capability to log calls to UnstructuredClient
->>>>>>> 73954328
+- Capability to only log request parameters to UnstructuredClient's AsyncHttpClient, no error response is logged by this mechanism.
 
 ### Fixes
 
