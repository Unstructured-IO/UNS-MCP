--- conflicted
+++ resolved
@@ -6,11 +6,7 @@
 
 - ** Destination connector adding**: MongoDB, Databricks Volumes, Databricks Volumes Delta Table, Pinecone
 
-<<<<<<< HEAD
-- ** Source connector adding**: OneDrive, Sharepoint
-=======
-- ** Source connector adding**: OneDrive, Salesforce
->>>>>>> cc04d3f6
+- ** Source connector adding**: OneDrive, Salesforce, Sharepoint
 
 - List all the tools in a table.
 
