--- conflicted
+++ resolved
@@ -1,18 +1,10 @@
-<<<<<<< HEAD
 ## 0.1.4
-=======
-## 0.1.4-dev
->>>>>>> b078add4
 
 ### Enhancements
 
 ### Fixes
-<<<<<<< HEAD
-
+- Adds information in weaviate destination docstring that it requires a schema to be created before using the tool
 - Fixed countinous develiery credentials
-=======
-- Adds information in weaviate destination docstring that it requires a schema to be created before using the tool
->>>>>>> b078add4
 
 ## 0.1.3
 
