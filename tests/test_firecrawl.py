import os
import tempfile
from unittest.mock import MagicMock, patch

import pytest

<<<<<<< HEAD
from connectors.external.firecrawl import (
=======
from uns_mcp.connectors.external.firecrawl import (
>>>>>>> f8826537
    _cancel_job,
    _check_job_status,
    _ensure_valid_s3_uri,
    _invoke_firecrawl_job,
    _process_llmtxt_results,
    _upload_directory_to_s3,
    cancel_crawlhtml_job,
    cancel_llmtxt_job,
    check_crawlhtml_status,
    check_llmtxt_status,
    invoke_firecrawl_crawlhtml,
    invoke_firecrawl_llmtxt,
    wait_for_crawlhtml_completion,
    wait_for_job_completion,
)


# Moved from conftest.py - Environment fixture
@pytest.fixture()
def mock_environment():
    """Fixture to set up environment variables for testing."""
    original_env = os.environ.copy()
    test_env = {
        "FIRECRAWL_API_KEY": "test-api-key",
        "AWS_KEY": "test-aws-key",
        "AWS_SECRET": "test-aws-secret",
    }

    # Add the test environment variables
    for key, value in test_env.items():
        os.environ[key] = value

    yield test_env

    # Restore original environment
    os.environ.clear()
    os.environ.update(original_env)


# Mock S3 client for testing uploads
@pytest.fixture()
def mock_s3_client():
    """Create a mock of boto3 S3 client."""
    with patch("boto3.client") as mock_client:
        mock_s3 = MagicMock()
        mock_client.return_value = mock_s3
        yield mock_s3


# Test _ensure_valid_s3_uri
def test_ensure_valid_s3_uri_valid_input():
    """Test that valid S3 URIs are accepted and normalized."""
    # Test with already valid URI
    assert _ensure_valid_s3_uri("s3://bucket/path/") == "s3://bucket/path/"

    # Test with URI missing trailing slash
    assert _ensure_valid_s3_uri("s3://bucket/path") == "s3://bucket/path/"

    # Test with simple bucket URI
    assert _ensure_valid_s3_uri("s3://bucket") == "s3://bucket/"


def test_ensure_valid_s3_uri_invalid_input():
    """Test that invalid S3 URIs raise appropriate errors."""
    # Test with empty string
    with pytest.raises(ValueError, match="S3 URI is required"):
        _ensure_valid_s3_uri("")

    # Test with non-S3 URI
    with pytest.raises(ValueError, match="S3 URI must start with 's3://'"):
        _ensure_valid_s3_uri("http://example.com")

    # Test with None
    with pytest.raises(ValueError, match="S3 URI is required"):
        _ensure_valid_s3_uri(None)


# Test _upload_directory_to_s3
def test_upload_directory_to_s3(mock_s3_client, mock_environment):
    """Test uploading a directory to S3."""
    # Create a temporary directory with some test files
    with tempfile.TemporaryDirectory() as temp_dir:
        # Create a couple of test files
        test_file_1 = os.path.join(temp_dir, "test1.txt")
        test_file_2 = os.path.join(temp_dir, "test2.txt")

        with open(test_file_1, "w") as f:
            f.write("Test content 1")
        with open(test_file_2, "w") as f:
            f.write("Test content 2")

        # Call the function (mock_environment fixture already sets up the environment variables)
        s3_uri = "s3://test-bucket/prefix/"
        result = _upload_directory_to_s3(temp_dir, s3_uri)

        # Verify S3 client was called correctly
        assert mock_s3_client.upload_file.call_count == 2

        # Verify result statistics
        assert result["uploaded_files"] == 2
        assert result["failed_files"] == 0
        assert result["total_bytes"] > 0


def test_upload_directory_to_s3_with_errors(mock_s3_client, mock_environment):
    """Test handling errors during S3 upload."""
    # Setup mock to raise an exception on upload
    mock_s3_client.upload_file.side_effect = Exception("Mock S3 error")

    with tempfile.TemporaryDirectory() as temp_dir:
        # Create a test file
        test_file = os.path.join(temp_dir, "test.txt")
        with open(test_file, "w") as f:
            f.write("Test content")

        # Call the function (mock_environment fixture already sets up the environment variables)
        s3_uri = "s3://test-bucket/prefix/"
        result = _upload_directory_to_s3(temp_dir, s3_uri)

        # Verify result statistics reflect the failure
        assert result["uploaded_files"] == 0
        assert result["failed_files"] == 1


@pytest.mark.asyncio()
async def test_check_crawlhtml_status(mock_environment):
    """Test checking the status of a Firecrawl HTML crawl job."""
    # Mock _check_job_status function
<<<<<<< HEAD
    with patch("connectors.external.firecrawl._check_job_status") as mock_check_job:
=======
    with patch("uns_mcp.connectors.external.firecrawl._check_job_status") as mock_check_job:
>>>>>>> f8826537
        mock_check_job.return_value = {
            "id": "test-id",
            "status": "completed",
            "completed_urls": 10,
            "total_urls": 10,
        }

        # Call the function
        result = await check_crawlhtml_status("test-id")

        # Verify results
        assert result["id"] == "test-id"
        assert result["status"] == "completed"
        assert result["completed_urls"] == 10
        assert result["total_urls"] == 10

        # Verify _check_job_status was called with the correct job type
        mock_check_job.assert_awaited_once_with("test-id", "crawlhtml")


@pytest.mark.asyncio()
async def test_check_llmtxt_status(mock_environment):
    """Test checking the status of an LLM text generation job."""
    # Mock _check_job_status function
<<<<<<< HEAD
    with patch("connectors.external.firecrawl._check_job_status") as mock_check_job:
=======
    with patch("uns_mcp.connectors.external.firecrawl._check_job_status") as mock_check_job:
>>>>>>> f8826537
        mock_check_job.return_value = {
            "id": "test-id",
            "status": "completed",
            "llmfulltxt": "Generated text content...",
        }

        # Call the function
        result = await check_llmtxt_status("test-id")

        # Verify results
        assert result["id"] == "test-id"
        assert result["status"] == "completed"
        assert "llmfulltxt" in result

        # Verify _check_job_status was called with the correct job type
        mock_check_job.assert_awaited_once_with("test-id", "llmfulltxt")


@pytest.mark.asyncio()
async def test_check_job_status_crawlhtml(mock_environment):
    """Test generic function for checking job status - crawlhtml type."""
    # Mock FirecrawlApp
<<<<<<< HEAD
    with patch("connectors.external.firecrawl.FirecrawlApp") as MockFirecrawlApp:
=======
    with patch("uns_mcp.connectors.external.firecrawl.FirecrawlApp") as MockFirecrawlApp:
>>>>>>> f8826537
        mock_firecrawl = MagicMock()
        mock_firecrawl.check_crawl_status.return_value = {
            "status": "completed",
            "completed": 10,
            "total": 10,
        }
        MockFirecrawlApp.return_value = mock_firecrawl

        # Call the function
        result = await _check_job_status("test-id", "crawlhtml")

        # Verify results
        assert result["id"] == "test-id"
        assert result["status"] == "completed"
        assert result["completed_urls"] == 10
        assert result["total_urls"] == 10

        # Verify correct FirecrawlApp method was called
        mock_firecrawl.check_crawl_status.assert_called_once_with("test-id")


@pytest.mark.asyncio()
async def test_check_job_status_llmtxt(mock_environment):
    """Test generic function for checking job status - llmtxt type."""
    # Mock FirecrawlApp
<<<<<<< HEAD
    with patch("connectors.external.firecrawl.FirecrawlApp") as MockFirecrawlApp:
=======
    with patch("uns_mcp.connectors.external.firecrawl.FirecrawlApp") as MockFirecrawlApp:
>>>>>>> f8826537
        mock_firecrawl = MagicMock()
        mock_firecrawl.check_generate_llms_text_status.return_value = {
            "status": "completed",
            "data": {
                "llmsfulltxt": "Generated text content...",
                "processedUrls": ["https://example.com/1", "https://example.com/2"],
            },
        }
        MockFirecrawlApp.return_value = mock_firecrawl

        # Call the function
        result = await _check_job_status("test-id", "llmfulltxt")

        # Verify results
        assert result["id"] == "test-id"
        assert result["status"] == "completed"
        assert "llmfulltxt" in result
        assert result["llmfulltxt"] == "Generated text content..."

        # Verify correct FirecrawlApp method was called
        mock_firecrawl.check_generate_llms_text_status.assert_called_once_with("test-id")


@pytest.mark.asyncio()
async def test_check_job_status_invalid_type(mock_environment):
    """Test generic function for checking job status with invalid job type."""
    # Call the function with invalid job type
    result = await _check_job_status("test-id", "invalid_type")

    # Verify error response
    assert "error" in result
    assert "Unknown job type" in result["error"]


@pytest.mark.asyncio()
async def test_invoke_firecrawl_crawlhtml(mock_environment):
    """Test invoking a Firecrawl HTML crawl job."""
    # Mock _invoke_firecrawl_job
<<<<<<< HEAD
    with patch("connectors.external.firecrawl._invoke_firecrawl_job") as mock_invoke:
=======
    with patch("uns_mcp.connectors.external.firecrawl._invoke_firecrawl_job") as mock_invoke:
>>>>>>> f8826537
        mock_invoke.return_value = {
            "id": "test-id",
            "status": "started",
            "s3_uri": "s3://test-bucket/test-id/",
<<<<<<< HEAD
            "message": "Firecrawl crawlhtml job started and will be automatically processed "
            "when complete",
=======
            "message": "Firecrawl crawlhtml job started and will be automatically "
            "processed when complete",
>>>>>>> f8826537
        }

        # Call the function
        result = await invoke_firecrawl_crawlhtml(
            url="https://example.com",
            s3_uri="s3://test-bucket/",
        )

        # Verify results
        assert result["id"] == "test-id"
        assert result["status"] == "started"
        assert result["s3_uri"] == "s3://test-bucket/test-id/"

        # Verify _invoke_firecrawl_job was called with the correct parameters
        mock_invoke.assert_awaited_once()
        call_args = mock_invoke.call_args[1]
        assert call_args["url"] == "https://example.com"
        assert call_args["s3_uri"] == "s3://test-bucket/"
        assert call_args["job_type"] == "crawlhtml"
        assert "limit" in call_args["job_params"]
        assert call_args["job_params"]["limit"] == 100


@pytest.mark.asyncio()
async def test_invoke_firecrawl_llmtxt(mock_environment):
    """Test invoking an LLM text generation job."""
    # Mock _invoke_firecrawl_job
<<<<<<< HEAD
    with patch("connectors.external.firecrawl._invoke_firecrawl_job") as mock_invoke:
=======
    with patch("uns_mcp.connectors.external.firecrawl._invoke_firecrawl_job") as mock_invoke:
>>>>>>> f8826537
        mock_invoke.return_value = {
            "id": "test-id",
            "status": "started",
            "s3_uri": "s3://test-bucket/test-id/",
<<<<<<< HEAD
            "message": "Firecrawl llmfulltxt job started and will be automatically processed "
            "when complete",
=======
            "message": "Firecrawl llmfulltxt job started and will be automatically '"
            "processed when complete",
>>>>>>> f8826537
        }

        # Call the function
        result = await invoke_firecrawl_llmtxt(
            url="https://example.com",
            s3_uri="s3://test-bucket/",
            max_urls=5,
        )

        # Verify results
        assert result["id"] == "test-id"
        assert result["status"] == "started"
        assert result["s3_uri"] == "s3://test-bucket/test-id/"

        # Verify _invoke_firecrawl_job was called with the correct parameters
        mock_invoke.assert_awaited_once()
        call_args = mock_invoke.call_args[1]
        assert call_args["url"] == "https://example.com"
        assert call_args["s3_uri"] == "s3://test-bucket/"
        assert call_args["job_type"] == "llmfulltxt"
        assert "maxUrls" in call_args["job_params"]
        assert call_args["job_params"]["maxUrls"] == 5
        assert call_args["job_params"]["showFullText"] is False


@pytest.mark.asyncio()
async def test_invoke_firecrawl_job_crawlhtml(mock_environment):
    """Test generic function for invoking a Firecrawl job - crawlhtml type."""
    # Mock FirecrawlApp
<<<<<<< HEAD
    with patch("connectors.external.firecrawl.FirecrawlApp") as MockFirecrawlApp:
=======
    with patch("uns_mcp.connectors.external.firecrawl.FirecrawlApp") as MockFirecrawlApp:
>>>>>>> f8826537
        mock_firecrawl = MagicMock()
        mock_firecrawl.async_crawl_url.return_value = {"id": "test-id", "status": "started"}
        MockFirecrawlApp.return_value = mock_firecrawl

        # Mock asyncio.create_task
        with patch("asyncio.create_task") as mock_create_task:
            # Call the function
            result = await _invoke_firecrawl_job(
                url="https://example.com",
                s3_uri="s3://test-bucket/",
                job_type="crawlhtml",
                job_params={"limit": 100},
            )

            # Verify results
            assert result["id"] == "test-id"
            assert result["status"] == "started"
            assert result["s3_uri"] == "s3://test-bucket/test-id/"

            # Verify correct FirecrawlApp method was called
            mock_firecrawl.async_crawl_url.assert_called_once_with(
                "https://example.com",
                params={"limit": 100},
            )

            # Verify background task was created
            mock_create_task.assert_called_once()


@pytest.mark.asyncio()
async def test_invoke_firecrawl_job_llmtxt(mock_environment):
    """Test generic function for invoking a Firecrawl job - llmtxt type."""
    # Mock FirecrawlApp
<<<<<<< HEAD
    with patch("connectors.external.firecrawl.FirecrawlApp") as MockFirecrawlApp:
=======
    with patch("uns_mcp.connectors.external.firecrawl.FirecrawlApp") as MockFirecrawlApp:
>>>>>>> f8826537
        mock_firecrawl = MagicMock()
        mock_firecrawl.async_generate_llms_text.return_value = {
            "id": "test-id",
            "status": "started",
        }
        MockFirecrawlApp.return_value = mock_firecrawl

        # Mock asyncio.create_task
        with patch("asyncio.create_task") as mock_create_task:
            # Call the function
            result = await _invoke_firecrawl_job(
                url="https://example.com",
                s3_uri="s3://test-bucket/",
                job_type="llmfulltxt",
                job_params={"maxUrls": 5, "showFullText": True},
            )

            # Verify results
            assert result["id"] == "test-id"
            assert result["status"] == "started"
            assert result["s3_uri"] == "s3://test-bucket/test-id/"

            # Verify correct FirecrawlApp method was called
            mock_firecrawl.async_generate_llms_text.assert_called_once_with(
                "https://example.com",
                params={"maxUrls": 5, "showFullText": True},
            )

            # Verify background task was created
            mock_create_task.assert_called_once()


@pytest.mark.asyncio()
async def test_invoke_firecrawl_job_invalid_type(mock_environment):
    """Test generic function for invoking a Firecrawl job with invalid job type."""
    # Call the function with invalid job type
    result = await _invoke_firecrawl_job(
        url="https://example.com",
        s3_uri="s3://test-bucket/",
        job_type="invalid_type",
        job_params={},
    )

    # Verify error response
    assert "error" in result
    assert "Unknown job type" in result["error"]


@pytest.mark.asyncio()
async def test_wait_for_crawlhtml_completion(mock_environment):
    """Test waiting for a Firecrawl HTML crawl job to complete."""
    # Mock wait_for_job_completion function
<<<<<<< HEAD
    with patch("connectors.external.firecrawl.wait_for_job_completion") as mock_wait:
=======
    with patch("uns_mcp.connectors.external.firecrawl.wait_for_job_completion") as mock_wait:
>>>>>>> f8826537
        mock_wait.return_value = {
            "id": "test-id",
            "status": "completed",
            "s3_uri": "s3://test-bucket/test-id/",
            "file_count": 10,
            "uploaded_files": 10,
            "failed_uploads": 0,
            "upload_size_bytes": 1000,
            "elapsed_time": 60,
            "completed_urls": 10,
            "total_urls": 10,
        }

        # Call the function
        result = await wait_for_crawlhtml_completion(
            crawl_id="test-id",
            s3_uri="s3://test-bucket/",
            poll_interval=10,
            timeout=300,
        )

        # Verify results
        assert result["id"] == "test-id"
        assert result["status"] == "completed"
        assert result["s3_uri"] == "s3://test-bucket/test-id/"

        # Verify wait_for_job_completion was called with the correct parameters
        mock_wait.assert_awaited_once_with("test-id", "s3://test-bucket/", "crawlhtml", 10, 300)


@pytest.mark.asyncio()
async def test_wait_for_job_completion_crawlhtml(mock_environment):
    """Test waiting for a job to complete - crawlhtml type."""
    # Mock FirecrawlApp
<<<<<<< HEAD
    with patch("connectors.external.firecrawl.FirecrawlApp") as MockFirecrawlApp:
=======
    with patch("uns_mcp.connectors.external.firecrawl.FirecrawlApp") as MockFirecrawlApp:
>>>>>>> f8826537
        mock_firecrawl = MagicMock()
        mock_firecrawl.check_crawl_status.return_value = {
            "status": "completed",
            "completed": 10,
            "total": 10,
            "data": [
                {
                    "html": "<html><body>Test</body></html>",
                    "metadata": {"url": "https://example.com/1"},
                },
                {
                    "html": "<html><body>Test 2</body></html>",
                    "metadata": {"url": "https://example.com/2"},
                },
            ],
        }
        MockFirecrawlApp.return_value = mock_firecrawl

        # Mock _process_crawlhtml_results
<<<<<<< HEAD
        with patch("connectors.external.firecrawl._process_crawlhtml_results") as mock_process:
            mock_process.return_value = 2

            # Mock _upload_directory_to_s3
            with patch("connectors.external.firecrawl._upload_directory_to_s3") as mock_upload:
=======
        with patch(
            "uns_mcp.connectors.external.firecrawl._process_crawlhtml_results",
        ) as mock_process:
            mock_process.return_value = 2

            # Mock _upload_directory_to_s3
            with patch(
                "uns_mcp.connectors.external.firecrawl._upload_directory_to_s3",
            ) as mock_upload:
>>>>>>> f8826537
                mock_upload.return_value = {
                    "uploaded_files": 2,
                    "failed_files": 0,
                    "total_bytes": 1000,
                }

                # Mock asyncio.sleep to avoid actual waiting
                with patch("asyncio.sleep"):
                    # Call the function
                    result = await wait_for_job_completion(
                        job_id="test-id",
                        s3_uri="s3://test-bucket/",
                        job_type="crawlhtml",
                        poll_interval=1,
                        timeout=10,
                    )

                    # Verify results
                    assert result["id"] == "test-id"
                    assert result["status"] == "completed"
                    assert result["s3_uri"] == "s3://test-bucket/test-id/"
                    assert result["file_count"] == 2
                    assert result["uploaded_files"] == 2
                    assert result["failed_uploads"] == 0
                    assert result["upload_size_bytes"] == 1000
                    assert "elapsed_time" in result
                    assert result["completed_urls"] == 10
                    assert result["total_urls"] == 10


@pytest.mark.asyncio()
async def test_wait_for_job_completion_llmtxt(mock_environment):
    """Test waiting for a job to complete - llmtxt type."""
    # Mock FirecrawlApp
<<<<<<< HEAD
    with patch("connectors.external.firecrawl.FirecrawlApp") as MockFirecrawlApp:
=======
    with patch("uns_mcp.connectors.external.firecrawl.FirecrawlApp") as MockFirecrawlApp:
>>>>>>> f8826537
        mock_firecrawl = MagicMock()
        mock_firecrawl.check_generate_llms_text_status.return_value = {
            "status": "completed",
            "data": {
                "llmsfulltxt": "Generated text content...",
                "processedUrls": ["https://example.com/1", "https://example.com/2"],
            },
        }
        MockFirecrawlApp.return_value = mock_firecrawl

        # Mock _process_llmtxt_results
<<<<<<< HEAD
        with patch("connectors.external.firecrawl._process_llmtxt_results") as mock_process:
            mock_process.return_value = 1

            # Mock _upload_directory_to_s3
            with patch("connectors.external.firecrawl._upload_directory_to_s3") as mock_upload:
=======
        with patch("uns_mcp.connectors.external.firecrawl._process_llmtxt_results") as mock_process:
            mock_process.return_value = 1

            # Mock _upload_directory_to_s3
            with patch(
                "uns_mcp.connectors.external.firecrawl._upload_directory_to_s3",
            ) as mock_upload:
>>>>>>> f8826537
                mock_upload.return_value = {
                    "uploaded_files": 1,
                    "failed_files": 0,
                    "total_bytes": 500,
                }

                # Mock asyncio.sleep to avoid actual waiting
                with patch("asyncio.sleep"):
                    # Call the function
                    result = await wait_for_job_completion(
                        job_id="test-id",
                        s3_uri="s3://test-bucket/",
                        job_type="llmfulltxt",
                        poll_interval=1,
                        timeout=10,
                    )

                    # Verify results
                    assert result["id"] == "test-id"
                    assert result["status"] == "completed"
                    assert result["s3_uri"] == "s3://test-bucket/test-id/"
                    assert result["file_count"] == 1
                    assert result["uploaded_files"] == 1
                    assert result["failed_uploads"] == 0
                    assert result["upload_size_bytes"] == 500
                    assert "elapsed_time" in result
                    assert result["processed_urls_count"] == 2


@pytest.mark.asyncio()
async def test_wait_for_job_completion_timeout(mock_environment):
    """Test timeout while waiting for a job to complete."""
    # Mock FirecrawlApp
<<<<<<< HEAD
    with patch("connectors.external.firecrawl.FirecrawlApp") as MockFirecrawlApp:
=======
    with patch("uns_mcp.connectors.external.firecrawl.FirecrawlApp") as MockFirecrawlApp:
>>>>>>> f8826537
        mock_firecrawl = MagicMock()
        # Return a non-completed status
        mock_firecrawl.check_crawl_status.return_value = {
            "status": "in_progress",
            "completed": 5,
            "total": 10,
        }
        MockFirecrawlApp.return_value = mock_firecrawl

        # Mock time to force timeout
        with patch("time.time") as mock_time:
            # First call is for start time, subsequent calls for checking timeout
            mock_time.side_effect = [0, 20, 20]  # Ensure we exceed the timeout value of 10

            # Mock asyncio.sleep to avoid actual waiting
            with patch("asyncio.sleep"):
                # Call the function with a short timeout
                result = await wait_for_job_completion(
                    job_id="test-id",
                    s3_uri="s3://test-bucket/",
                    job_type="crawlhtml",
                    poll_interval=1,
                    timeout=10,  # 10 seconds timeout
                )

                # Verify timeout results
                assert "id" in result
                assert "status" in result
                assert result["status"] == "timeout"
                assert "error" in result
                assert "Timeout waiting for" in result["error"]
                assert "elapsed_time" in result


@pytest.mark.asyncio()
async def test_cancel_crawlhtml_job(mock_environment):
    """Test cancelling a Firecrawl HTML crawl job."""
    # Mock _cancel_job function
<<<<<<< HEAD
    with patch("connectors.external.firecrawl._cancel_job") as mock_cancel_job:
=======
    with patch("uns_mcp.connectors.external.firecrawl._cancel_job") as mock_cancel_job:
>>>>>>> f8826537
        mock_cancel_job.return_value = {
            "id": "test-id",
            "status": "cancelled",
            "message": "Firecrawl crawlhtml job cancelled successfully",
            "details": {"status": "cancelled"},
        }

        # Call the function
        result = await cancel_crawlhtml_job("test-id")

        # Verify results
        assert result["id"] == "test-id"
        assert result["status"] == "cancelled"
        assert "message" in result

        # Verify _cancel_job was called with the correct job type
        mock_cancel_job.assert_awaited_once_with("test-id", "crawlhtml")


@pytest.mark.asyncio()
async def test_cancel_llmtxt_job(mock_environment):
    """Test cancelling an LLM text generation job."""
    # Mock _cancel_job function
<<<<<<< HEAD
    with patch("connectors.external.firecrawl._cancel_job") as mock_cancel_job:
=======
    with patch("uns_mcp.connectors.external.firecrawl._cancel_job") as mock_cancel_job:
>>>>>>> f8826537
        mock_cancel_job.return_value = {
            "id": "test-id",
            "status": "error",
            "message": "Cancelling LLM text generation jobs is not supported.",
            "details": {"status": "error", "reason": "unsupported_operation"},
        }

        # Call the function
        result = await cancel_llmtxt_job("test-id")

        # Verify results
        assert result["id"] == "test-id"
        assert result["status"] == "error"
        assert "not supported" in result["message"]

        # Verify _cancel_job was called with the correct job type
        mock_cancel_job.assert_awaited_once_with("test-id", "llmfulltxt")


@pytest.mark.asyncio()
async def test_cancel_job_failure(mock_environment):
    """Test handling errors when cancelling a job."""
    # Mock FirecrawlApp to raise an exception
<<<<<<< HEAD
    with patch("connectors.external.firecrawl.FirecrawlApp") as MockFirecrawlApp:
=======
    with patch("uns_mcp.connectors.external.firecrawl.FirecrawlApp") as MockFirecrawlApp:
>>>>>>> f8826537
        mock_firecrawl = MagicMock()
        mock_firecrawl.cancel_crawl.side_effect = Exception("Test exception")
        MockFirecrawlApp.return_value = mock_firecrawl

        # Call the function
        result = await _cancel_job("test-id", "crawlhtml")

        # Verify error response
        assert "error" in result
        assert "Error cancelling crawlhtml job" in result["error"]


def test_process_llmtxt_results():
    """Test processing LLM text generation results."""
    # Create a temporary directory for output
    with tempfile.TemporaryDirectory() as temp_dir:
        # Test data
        result = {"data": {"llmsfulltxt": "This is the generated LLM text content for test."}}

        # Call the function
        file_count = _process_llmtxt_results(result, temp_dir)

        # Verify output file was created
        llmtxt_file = os.path.join(temp_dir, "llmfull.txt")
        assert os.path.exists(llmtxt_file)

        # Verify content of the file
        with open(llmtxt_file) as f:
            content = f.read()
            assert content == "This is the generated LLM text content for test."

        # Verify file count
        assert file_count == 1

        # Test with missing data
        file_count = _process_llmtxt_results({}, temp_dir)
        assert file_count == 0<|MERGE_RESOLUTION|>--- conflicted
+++ resolved
@@ -4,11 +4,7 @@
 
 import pytest
 
-<<<<<<< HEAD
-from connectors.external.firecrawl import (
-=======
 from uns_mcp.connectors.external.firecrawl import (
->>>>>>> f8826537
     _cancel_job,
     _check_job_status,
     _ensure_valid_s3_uri,
@@ -137,11 +133,7 @@
 async def test_check_crawlhtml_status(mock_environment):
     """Test checking the status of a Firecrawl HTML crawl job."""
     # Mock _check_job_status function
-<<<<<<< HEAD
-    with patch("connectors.external.firecrawl._check_job_status") as mock_check_job:
-=======
     with patch("uns_mcp.connectors.external.firecrawl._check_job_status") as mock_check_job:
->>>>>>> f8826537
         mock_check_job.return_value = {
             "id": "test-id",
             "status": "completed",
@@ -166,11 +158,7 @@
 async def test_check_llmtxt_status(mock_environment):
     """Test checking the status of an LLM text generation job."""
     # Mock _check_job_status function
-<<<<<<< HEAD
-    with patch("connectors.external.firecrawl._check_job_status") as mock_check_job:
-=======
     with patch("uns_mcp.connectors.external.firecrawl._check_job_status") as mock_check_job:
->>>>>>> f8826537
         mock_check_job.return_value = {
             "id": "test-id",
             "status": "completed",
@@ -193,11 +181,7 @@
 async def test_check_job_status_crawlhtml(mock_environment):
     """Test generic function for checking job status - crawlhtml type."""
     # Mock FirecrawlApp
-<<<<<<< HEAD
-    with patch("connectors.external.firecrawl.FirecrawlApp") as MockFirecrawlApp:
-=======
-    with patch("uns_mcp.connectors.external.firecrawl.FirecrawlApp") as MockFirecrawlApp:
->>>>>>> f8826537
+    with patch("uns_mcp.connectors.external.firecrawl.FirecrawlApp") as MockFirecrawlApp:
         mock_firecrawl = MagicMock()
         mock_firecrawl.check_crawl_status.return_value = {
             "status": "completed",
@@ -223,11 +207,7 @@
 async def test_check_job_status_llmtxt(mock_environment):
     """Test generic function for checking job status - llmtxt type."""
     # Mock FirecrawlApp
-<<<<<<< HEAD
-    with patch("connectors.external.firecrawl.FirecrawlApp") as MockFirecrawlApp:
-=======
-    with patch("uns_mcp.connectors.external.firecrawl.FirecrawlApp") as MockFirecrawlApp:
->>>>>>> f8826537
+    with patch("uns_mcp.connectors.external.firecrawl.FirecrawlApp") as MockFirecrawlApp:
         mock_firecrawl = MagicMock()
         mock_firecrawl.check_generate_llms_text_status.return_value = {
             "status": "completed",
@@ -266,22 +246,13 @@
 async def test_invoke_firecrawl_crawlhtml(mock_environment):
     """Test invoking a Firecrawl HTML crawl job."""
     # Mock _invoke_firecrawl_job
-<<<<<<< HEAD
-    with patch("connectors.external.firecrawl._invoke_firecrawl_job") as mock_invoke:
-=======
     with patch("uns_mcp.connectors.external.firecrawl._invoke_firecrawl_job") as mock_invoke:
->>>>>>> f8826537
         mock_invoke.return_value = {
             "id": "test-id",
             "status": "started",
             "s3_uri": "s3://test-bucket/test-id/",
-<<<<<<< HEAD
-            "message": "Firecrawl crawlhtml job started and will be automatically processed "
-            "when complete",
-=======
             "message": "Firecrawl crawlhtml job started and will be automatically "
             "processed when complete",
->>>>>>> f8826537
         }
 
         # Call the function
@@ -309,22 +280,13 @@
 async def test_invoke_firecrawl_llmtxt(mock_environment):
     """Test invoking an LLM text generation job."""
     # Mock _invoke_firecrawl_job
-<<<<<<< HEAD
-    with patch("connectors.external.firecrawl._invoke_firecrawl_job") as mock_invoke:
-=======
     with patch("uns_mcp.connectors.external.firecrawl._invoke_firecrawl_job") as mock_invoke:
->>>>>>> f8826537
         mock_invoke.return_value = {
             "id": "test-id",
             "status": "started",
             "s3_uri": "s3://test-bucket/test-id/",
-<<<<<<< HEAD
-            "message": "Firecrawl llmfulltxt job started and will be automatically processed "
-            "when complete",
-=======
             "message": "Firecrawl llmfulltxt job started and will be automatically '"
             "processed when complete",
->>>>>>> f8826537
         }
 
         # Call the function
@@ -354,11 +316,7 @@
 async def test_invoke_firecrawl_job_crawlhtml(mock_environment):
     """Test generic function for invoking a Firecrawl job - crawlhtml type."""
     # Mock FirecrawlApp
-<<<<<<< HEAD
-    with patch("connectors.external.firecrawl.FirecrawlApp") as MockFirecrawlApp:
-=======
-    with patch("uns_mcp.connectors.external.firecrawl.FirecrawlApp") as MockFirecrawlApp:
->>>>>>> f8826537
+    with patch("uns_mcp.connectors.external.firecrawl.FirecrawlApp") as MockFirecrawlApp:
         mock_firecrawl = MagicMock()
         mock_firecrawl.async_crawl_url.return_value = {"id": "test-id", "status": "started"}
         MockFirecrawlApp.return_value = mock_firecrawl
@@ -392,11 +350,7 @@
 async def test_invoke_firecrawl_job_llmtxt(mock_environment):
     """Test generic function for invoking a Firecrawl job - llmtxt type."""
     # Mock FirecrawlApp
-<<<<<<< HEAD
-    with patch("connectors.external.firecrawl.FirecrawlApp") as MockFirecrawlApp:
-=======
-    with patch("uns_mcp.connectors.external.firecrawl.FirecrawlApp") as MockFirecrawlApp:
->>>>>>> f8826537
+    with patch("uns_mcp.connectors.external.firecrawl.FirecrawlApp") as MockFirecrawlApp:
         mock_firecrawl = MagicMock()
         mock_firecrawl.async_generate_llms_text.return_value = {
             "id": "test-id",
@@ -449,11 +403,7 @@
 async def test_wait_for_crawlhtml_completion(mock_environment):
     """Test waiting for a Firecrawl HTML crawl job to complete."""
     # Mock wait_for_job_completion function
-<<<<<<< HEAD
-    with patch("connectors.external.firecrawl.wait_for_job_completion") as mock_wait:
-=======
     with patch("uns_mcp.connectors.external.firecrawl.wait_for_job_completion") as mock_wait:
->>>>>>> f8826537
         mock_wait.return_value = {
             "id": "test-id",
             "status": "completed",
@@ -488,11 +438,7 @@
 async def test_wait_for_job_completion_crawlhtml(mock_environment):
     """Test waiting for a job to complete - crawlhtml type."""
     # Mock FirecrawlApp
-<<<<<<< HEAD
-    with patch("connectors.external.firecrawl.FirecrawlApp") as MockFirecrawlApp:
-=======
-    with patch("uns_mcp.connectors.external.firecrawl.FirecrawlApp") as MockFirecrawlApp:
->>>>>>> f8826537
+    with patch("uns_mcp.connectors.external.firecrawl.FirecrawlApp") as MockFirecrawlApp:
         mock_firecrawl = MagicMock()
         mock_firecrawl.check_crawl_status.return_value = {
             "status": "completed",
@@ -512,13 +458,6 @@
         MockFirecrawlApp.return_value = mock_firecrawl
 
         # Mock _process_crawlhtml_results
-<<<<<<< HEAD
-        with patch("connectors.external.firecrawl._process_crawlhtml_results") as mock_process:
-            mock_process.return_value = 2
-
-            # Mock _upload_directory_to_s3
-            with patch("connectors.external.firecrawl._upload_directory_to_s3") as mock_upload:
-=======
         with patch(
             "uns_mcp.connectors.external.firecrawl._process_crawlhtml_results",
         ) as mock_process:
@@ -528,7 +467,6 @@
             with patch(
                 "uns_mcp.connectors.external.firecrawl._upload_directory_to_s3",
             ) as mock_upload:
->>>>>>> f8826537
                 mock_upload.return_value = {
                     "uploaded_files": 2,
                     "failed_files": 0,
@@ -563,11 +501,7 @@
 async def test_wait_for_job_completion_llmtxt(mock_environment):
     """Test waiting for a job to complete - llmtxt type."""
     # Mock FirecrawlApp
-<<<<<<< HEAD
-    with patch("connectors.external.firecrawl.FirecrawlApp") as MockFirecrawlApp:
-=======
-    with patch("uns_mcp.connectors.external.firecrawl.FirecrawlApp") as MockFirecrawlApp:
->>>>>>> f8826537
+    with patch("uns_mcp.connectors.external.firecrawl.FirecrawlApp") as MockFirecrawlApp:
         mock_firecrawl = MagicMock()
         mock_firecrawl.check_generate_llms_text_status.return_value = {
             "status": "completed",
@@ -579,13 +513,6 @@
         MockFirecrawlApp.return_value = mock_firecrawl
 
         # Mock _process_llmtxt_results
-<<<<<<< HEAD
-        with patch("connectors.external.firecrawl._process_llmtxt_results") as mock_process:
-            mock_process.return_value = 1
-
-            # Mock _upload_directory_to_s3
-            with patch("connectors.external.firecrawl._upload_directory_to_s3") as mock_upload:
-=======
         with patch("uns_mcp.connectors.external.firecrawl._process_llmtxt_results") as mock_process:
             mock_process.return_value = 1
 
@@ -593,7 +520,6 @@
             with patch(
                 "uns_mcp.connectors.external.firecrawl._upload_directory_to_s3",
             ) as mock_upload:
->>>>>>> f8826537
                 mock_upload.return_value = {
                     "uploaded_files": 1,
                     "failed_files": 0,
@@ -627,11 +553,7 @@
 async def test_wait_for_job_completion_timeout(mock_environment):
     """Test timeout while waiting for a job to complete."""
     # Mock FirecrawlApp
-<<<<<<< HEAD
-    with patch("connectors.external.firecrawl.FirecrawlApp") as MockFirecrawlApp:
-=======
-    with patch("uns_mcp.connectors.external.firecrawl.FirecrawlApp") as MockFirecrawlApp:
->>>>>>> f8826537
+    with patch("uns_mcp.connectors.external.firecrawl.FirecrawlApp") as MockFirecrawlApp:
         mock_firecrawl = MagicMock()
         # Return a non-completed status
         mock_firecrawl.check_crawl_status.return_value = {
@@ -670,11 +592,7 @@
 async def test_cancel_crawlhtml_job(mock_environment):
     """Test cancelling a Firecrawl HTML crawl job."""
     # Mock _cancel_job function
-<<<<<<< HEAD
-    with patch("connectors.external.firecrawl._cancel_job") as mock_cancel_job:
-=======
     with patch("uns_mcp.connectors.external.firecrawl._cancel_job") as mock_cancel_job:
->>>>>>> f8826537
         mock_cancel_job.return_value = {
             "id": "test-id",
             "status": "cancelled",
@@ -698,11 +616,7 @@
 async def test_cancel_llmtxt_job(mock_environment):
     """Test cancelling an LLM text generation job."""
     # Mock _cancel_job function
-<<<<<<< HEAD
-    with patch("connectors.external.firecrawl._cancel_job") as mock_cancel_job:
-=======
     with patch("uns_mcp.connectors.external.firecrawl._cancel_job") as mock_cancel_job:
->>>>>>> f8826537
         mock_cancel_job.return_value = {
             "id": "test-id",
             "status": "error",
@@ -726,11 +640,7 @@
 async def test_cancel_job_failure(mock_environment):
     """Test handling errors when cancelling a job."""
     # Mock FirecrawlApp to raise an exception
-<<<<<<< HEAD
-    with patch("connectors.external.firecrawl.FirecrawlApp") as MockFirecrawlApp:
-=======
-    with patch("uns_mcp.connectors.external.firecrawl.FirecrawlApp") as MockFirecrawlApp:
->>>>>>> f8826537
+    with patch("uns_mcp.connectors.external.firecrawl.FirecrawlApp") as MockFirecrawlApp:
         mock_firecrawl = MagicMock()
         mock_firecrawl.cancel_crawl.side_effect = Exception("Test exception")
         MockFirecrawlApp.return_value = mock_firecrawl
