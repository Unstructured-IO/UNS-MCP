UNSTRUCTURED_API_KEY="<key-here>"
ANTHROPIC_API_KEY="<key-here>"
AWS_KEY="<key-here>"
AWS_SECRET="<key-here>"
WEAVIATE_CLOUD_API_KEY="<key-here>"

# Firecrawl
FIRECRAWL_API_KEY="<firecrawl-key-here>"
# AstraDB
ASTRA_DB_APPLICATION_TOKEN="<astra-token-here>"
ASTRA_DB_API_ENDPOINT="<astra-endpoint-here>"

# below are azure storage account combinations as creds
# you just need one combo of them
# combo#1
AZURE_CONNECTION_STRING="<string-here>"
# combo#2
AZURE_ACCOUNT_NAME="<name-here>"
AZURE_ACCOUNT_KEY="<key-here>"
# combo#3
AZURE_ACCOUNT_NAME="<name-here>"
AZURE_SAS_TOKEN="<token-here>"

# Neo4j
NEO4J_USERNAME="<USER_NAME>"
NEO4J_PASSWORD="<PASSWORD>"

MONGO_DB_CONNECTION_STRING="<CONNECTION_STRING>"
LOG_LEVEL="INFO"
CONFIRM_TOOL_USE='true'

# store your service account key in a json file in some safe location
# convert the json file into a string via command: cat /path/to/google_service_account_key.json | base64
# then use the string as the value for GOOGLEDRIVE_SERVICE_ACCOUNT_KEY
GOOGLEDRIVE_SERVICE_ACCOUNT_KEY="<converted string>"

<<<<<<< HEAD
# below is the databricks creds
=======

# below is the databricks creds for both volumes and delta table connectors
>>>>>>> bd38b2d1
DATABRICKS_CLIENT_ID="<client-id>"
DATABRICKS_CLIENT_SECRET="<client-secret>"

# one drive credential
ONEDRIVE_CLIENT_ID="<client-id-here>"
ONEDRIVE_CLIENT_CRED="<client-cred-here>"
ONEDRIVE_TENANT_ID="<tenant-id-here>"<|MERGE_RESOLUTION|>--- conflicted
+++ resolved
@@ -34,12 +34,8 @@
 # then use the string as the value for GOOGLEDRIVE_SERVICE_ACCOUNT_KEY
 GOOGLEDRIVE_SERVICE_ACCOUNT_KEY="<converted string>"
 
-<<<<<<< HEAD
-# below is the databricks creds
-=======
 
 # below is the databricks creds for both volumes and delta table connectors
->>>>>>> bd38b2d1
 DATABRICKS_CLIENT_ID="<client-id>"
 DATABRICKS_CLIENT_SECRET="<client-secret>"
 
