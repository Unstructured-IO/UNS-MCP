--- conflicted
+++ resolved
@@ -26,9 +26,6 @@
 LOG_LEVEL="INFO"
 CONFIRM_TOOL_USE='true'
 
-<<<<<<< HEAD
-PINECONE_API_KEY="<key-here>"
-=======
 # store your service account key in a json file in some safe location
 # convert the json file into a string via command: cat /path/to/google_service_account_key.json | base64
 # then use the string as the value for GOOGLEDRIVE_SERVICE_ACCOUNT_KEY
@@ -43,4 +40,5 @@
 ONEDRIVE_CLIENT_ID="<client-id-here>"
 ONEDRIVE_CLIENT_CRED="<client-cred-here>"
 ONEDRIVE_TENANT_ID="<tenant-id-here>"
->>>>>>> bd38b2d1
+
+PINECONE_API_KEY="<key-here>"