.venv
.env
*__pycache__*
*.egg-info*
*.ipynb_checkpoints*
build
<<<<<<< HEAD
dist
=======
.idea
>>>>>>> 388dd9af
<|MERGE_RESOLUTION|>--- conflicted
+++ resolved
@@ -4,8 +4,5 @@
 *.egg-info*
 *.ipynb_checkpoints*
 build
-<<<<<<< HEAD
-dist
-=======
 .idea
->>>>>>> 388dd9af
+dist