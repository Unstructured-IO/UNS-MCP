from mcp.server.fastmcp import FastMCP


def register_destination_connectors(mcp: FastMCP):
    """Register all destination connector tools with the MCP server."""
    from .astra import (
        create_astradb_destination,
        delete_astradb_destination,
        update_astradb_destination,
    )
<<<<<<< HEAD
    from .pinecone import (
        create_pinecone_destination,
        delete_pinecone_destination,
        update_pinecone_destination,
=======
    from .neo4j import (
        create_neo4j_destination,
        delete_neo4j_destination,
        update_neo4j_destination,
>>>>>>> 8242a0b1
    )
    from .s3 import create_s3_destination, delete_s3_destination, update_s3_destination
    from .weaviate import (
        create_weaviate_destination,
        delete_weaviate_destination,
        update_weaviate_destination,
    )

    # Register destination connector tools
    mcp.tool()(create_s3_destination)
    mcp.tool()(update_s3_destination)
    mcp.tool()(delete_s3_destination)

    # Register Weaviate destination connector tools
    mcp.tool()(create_weaviate_destination)
    mcp.tool()(update_weaviate_destination)
    mcp.tool()(delete_weaviate_destination)

    # Register AstraDB destination connector tools
    mcp.tool()(create_astradb_destination)
    mcp.tool()(update_astradb_destination)
    mcp.tool()(delete_astradb_destination)
<<<<<<< HEAD

    # Register Pinecone destination connector tools

    mcp.tool()(create_pinecone_destination)
    mcp.tool()(update_pinecone_destination)
    mcp.tool()(delete_pinecone_destination)
=======
    mcp.tool()(create_neo4j_destination)
    mcp.tool()(update_neo4j_destination)
    mcp.tool()(delete_neo4j_destination)
>>>>>>> 8242a0b1
<|MERGE_RESOLUTION|>--- conflicted
+++ resolved
@@ -8,17 +8,15 @@
         delete_astradb_destination,
         update_astradb_destination,
     )
-<<<<<<< HEAD
+    from .neo4j import (
+        create_neo4j_destination,
+        delete_neo4j_destination,
+        update_neo4j_destination,
+    )
     from .pinecone import (
         create_pinecone_destination,
         delete_pinecone_destination,
         update_pinecone_destination,
-=======
-    from .neo4j import (
-        create_neo4j_destination,
-        delete_neo4j_destination,
-        update_neo4j_destination,
->>>>>>> 8242a0b1
     )
     from .s3 import create_s3_destination, delete_s3_destination, update_s3_destination
     from .weaviate import (
@@ -41,15 +39,12 @@
     mcp.tool()(create_astradb_destination)
     mcp.tool()(update_astradb_destination)
     mcp.tool()(delete_astradb_destination)
-<<<<<<< HEAD
+    mcp.tool()(create_neo4j_destination)
+    mcp.tool()(update_neo4j_destination)
+    mcp.tool()(delete_neo4j_destination)
 
     # Register Pinecone destination connector tools
 
     mcp.tool()(create_pinecone_destination)
     mcp.tool()(update_pinecone_destination)
-    mcp.tool()(delete_pinecone_destination)
-=======
-    mcp.tool()(create_neo4j_destination)
-    mcp.tool()(update_neo4j_destination)
-    mcp.tool()(delete_neo4j_destination)
->>>>>>> 8242a0b1
+    mcp.tool()(delete_pinecone_destination)