from mcp.server.fastmcp import FastMCP


def register_destination_connectors(mcp: FastMCP):
    """Register all destination connector tools with the MCP server."""
    from .neo4j import (
        create_neo4j_destination,
        delete_neo4j_destination,
        update_neo4j_destination,
    )
    from .s3 import create_s3_destination, delete_s3_destination, update_s3_destination
    from .weaviate import (
        create_weaviate_destination,
        delete_weaviate_destination,
        update_weaviate_destination,
    )
    from .astra import (
        create_astradb_destination,
        update_astradb_destination,
        delete_astradb_destination,
    )

    # Register destination connector tools
    mcp.tool()(create_s3_destination)
    mcp.tool()(update_s3_destination)
    mcp.tool()(delete_s3_destination)
    
    # Register Weaviate destination connector tools
    mcp.tool()(create_weaviate_destination)
    mcp.tool()(update_weaviate_destination)
    mcp.tool()(delete_weaviate_destination)
<<<<<<< HEAD
    mcp.tool()(create_neo4j_destination)
    mcp.tool()(update_neo4j_destination)
    mcp.tool()(delete_neo4j_destination)
=======
    
    # Register AstraDB destination connector tools
    mcp.tool()(create_astradb_destination)
    mcp.tool()(update_astradb_destination)
    mcp.tool()(delete_astradb_destination)
>>>>>>> 4295ee5b
<|MERGE_RESOLUTION|>--- conflicted
+++ resolved
@@ -3,6 +3,11 @@
 
 def register_destination_connectors(mcp: FastMCP):
     """Register all destination connector tools with the MCP server."""
+    from .astra import (
+        create_astradb_destination,
+        delete_astradb_destination,
+        update_astradb_destination,
+    )
     from .neo4j import (
         create_neo4j_destination,
         delete_neo4j_destination,
@@ -14,29 +19,21 @@
         delete_weaviate_destination,
         update_weaviate_destination,
     )
-    from .astra import (
-        create_astradb_destination,
-        update_astradb_destination,
-        delete_astradb_destination,
-    )
 
     # Register destination connector tools
     mcp.tool()(create_s3_destination)
     mcp.tool()(update_s3_destination)
     mcp.tool()(delete_s3_destination)
-    
+
     # Register Weaviate destination connector tools
     mcp.tool()(create_weaviate_destination)
     mcp.tool()(update_weaviate_destination)
     mcp.tool()(delete_weaviate_destination)
-<<<<<<< HEAD
-    mcp.tool()(create_neo4j_destination)
-    mcp.tool()(update_neo4j_destination)
-    mcp.tool()(delete_neo4j_destination)
-=======
-    
+
     # Register AstraDB destination connector tools
     mcp.tool()(create_astradb_destination)
     mcp.tool()(update_astradb_destination)
     mcp.tool()(delete_astradb_destination)
->>>>>>> 4295ee5b
+    mcp.tool()(create_neo4j_destination)
+    mcp.tool()(update_neo4j_destination)
+    mcp.tool()(delete_neo4j_destination)