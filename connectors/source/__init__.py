from mcp.server.fastmcp import FastMCP


def register_source_connectors(mcp: FastMCP):
    """Register all source connector tools with the MCP server."""
    from .s3 import create_s3_source, delete_s3_source, update_s3_source

    # Register S3 source connector tools
    mcp.tool()(create_s3_source)
    mcp.tool()(update_s3_source)
    mcp.tool()(delete_s3_source)

    from .azure import create_azure_source, delete_azure_source, update_azure_source

    mcp.tool()(create_azure_source)
    mcp.tool()(update_azure_source)
    mcp.tool()(delete_azure_source)

    from .gdrive import create_gdrive_source, delete_gdrive_source, update_gdrive_source

    mcp.tool()(create_gdrive_source)
    mcp.tool()(update_gdrive_source)
    mcp.tool()(delete_gdrive_source)

    from .onedrive import (
        create_onedrive_source,
        delete_onedrive_source,
        update_onedrive_source,
    )

    mcp.tool()(create_onedrive_source)
    mcp.tool()(update_onedrive_source)
    mcp.tool()(delete_onedrive_source)

<<<<<<< HEAD
    from .sharepoint import (
        create_sharepoint_source,
        update_sharepoint_source,
        delete_sharepoint_source,
    )

    mcp.tool()(create_sharepoint_source)
    mcp.tool()(update_sharepoint_source)
    mcp.tool()(delete_sharepoint_source)
=======
    from .salesforce import (
        create_salesforce_source,
        delete_salesforce_source,
        update_salesforce_source,
    )

    mcp.tool()(create_salesforce_source)
    mcp.tool()(update_salesforce_source)
    mcp.tool()(delete_salesforce_source)
>>>>>>> cc04d3f6
<|MERGE_RESOLUTION|>--- conflicted
+++ resolved
@@ -32,17 +32,6 @@
     mcp.tool()(update_onedrive_source)
     mcp.tool()(delete_onedrive_source)
 
-<<<<<<< HEAD
-    from .sharepoint import (
-        create_sharepoint_source,
-        update_sharepoint_source,
-        delete_sharepoint_source,
-    )
-
-    mcp.tool()(create_sharepoint_source)
-    mcp.tool()(update_sharepoint_source)
-    mcp.tool()(delete_sharepoint_source)
-=======
     from .salesforce import (
         create_salesforce_source,
         delete_salesforce_source,
@@ -52,4 +41,13 @@
     mcp.tool()(create_salesforce_source)
     mcp.tool()(update_salesforce_source)
     mcp.tool()(delete_salesforce_source)
->>>>>>> cc04d3f6
+
+    from .sharepoint import (
+        create_sharepoint_source,
+        update_sharepoint_source,
+        delete_sharepoint_source,
+    )
+
+    mcp.tool()(create_sharepoint_source)
+    mcp.tool()(update_sharepoint_source)
+    mcp.tool()(delete_sharepoint_source)