# Unstructured API MCP Server

An MCP server implementation for interacting with the Unstructured API. This server provides tools to list sources and workflows.

## Setup

1. Install dependencies:
- `uv add "mcp[cli]"`
- `uv pip install --upgrade unstructured-client python-dotenv`

or use `uv sync`.

2. Set your Unstructured API key as an environment variable.
   - Create a `.env` file in the root directory, and add a line with your key: `UNSTRUCTURED_API_KEY="YOUR_KEY"`


To test in local, any working key that pointing to prod env would work. However, to be able to return valid results from client's side (e.g, Claude for Desktop), your personal key that is fetched from `https://platform.unstructured.io/app/account/api-keys` is needed.

## Running the Server
Using the MCP CLI:
```bash
mcp run uns_mcp/server.py
```

or:
```bash
uv run uns_mcp/server.py
```

## Available Tools

| Tool | Description |
|------|-------------|
| `list_sources` | Lists available sources from the Unstructured API. |
| `get_source_info` | Get detailed information about a specific source connector. |
| `create_[connector]_source` | Create a source connector. Currently, we have s3/google drive/azure connectors (more to come!) |
| `update_[connector]_source` | Update an existing source connector by params. |
| `delete_[connector]_source` | Delete a source connector by source id. |
| `list_destinations` | Lists available destinations from the Unstructured API. |
| `get_destination_info` | Get detailed info about a specific destination connector. Currently, we have s3/weaviate/astra/neo4j/mongo DB (more to come!) |
| `create_[connector]_destination` | Create a destination connector by params. |
| `update_[connector]_destination` | Update an existing destination connector by destination id. |
| `delete_[connector]_destination` | Delete a destination connector by destination id. |
| `list_workflows` | Lists workflows from the Unstructured API. |
| `get_workflow_info` | Get detailed information about a specific workflow. |
| `create_workflow` | Create a new workflow with source, destination id, etc. |
| `run_workflow` | Run a specific workflow with workflow id |
| `update_workflow` | Update an existing workflow by params. |
| `delete_workflow` | Delete a specific workflow by id. |
| `list_jobs` | Lists jobs for a specific workflow from the Unstructured API. |
| `get_job_info` | Get detailed information about a specific job by job id. |
| `cancel_job` |Delete a specific job by id. |

To use the tool that creates/updates/deletes a connector, the credentials for that specific connector must be defined in your .env file. Below is the list of `credentials` for the connectors we support:

| Credential Name | Description |
|------|-------------|
| `ANTHROPIC_API_KEY` | required to run the `minimal_client` to interact with our server. |
| `AWS_KEY`, `AWS_SECRET`| required to create S3 connector via `uns-mcp` server, see how in [documentation](https://docs.unstructured.io/api-reference/workflow/sources/s3) and [here](https://docs.unstructured.io/api-reference/workflow/destinations/s3) |
| `WEAVIATE_CLOUD_API_KEY` | required to create Weaviate vector db connector, see how in [documentation](https://docs.unstructured.io/api-reference/workflow/destinations/weaviate) |
| `FIRECRAWL_API_KEY` | required to use Firecrawl tools in `external/firecrawl.py`, sign up on [Firecrawl](https://www.firecrawl.dev/) and get an API key. |
| `ASTRA_DB_APPLICATION_TOKEN`, `ASTRA_DB_API_ENDPOINT` | required to create Astradb connector via `uns-mcp` server, see how in [documentation](https://docs.unstructured.io/ui/destinations/astradb)|
| `AZURE_CONNECTION_STRING`| required option 1 to create Azure connector via ``uns-mcp`` server, see how in [documentation](https://docs.unstructured.io/ui/sources/azure-blob-storage) |
| `AZURE_ACCOUNT_NAME`+`AZURE_ACCOUNT_KEY`| required option 2 to create Azure connector via `uns-mcp` server, see how in [documentation](https://docs.unstructured.io/ui/sources/azure-blob-storage)|
| `AZURE_ACCOUNT_NAME`+`AZURE_SAS_TOKEN` | required option 3 to create Azure connector via `uns-mcp` server, see how in [documentation](https://docs.unstructured.io/ui/sources/azure-blob-storage) |
| `NEO4J_PASSWORD` | required to create Neo4j connector via `uns-mcp` server, see how in [documentation](https://docs.unstructured.io/ui/destinations/neo4j) |
| `MONGO_DB_CONNECTION_STRING` | required to create Mongodb connector via `uns-mcp` server, see how in [documentation](https://docs.unstructured.io/ui/destinations/mongodb) |
| `GOOGLEDRIVE_SERVICE_ACCOUNT_KEY` | a string value. The original server account key (follow [documentation](https://docs.unstructured.io/ui/sources/google-drive)) is in json file, run `cat /path/to/google_service_account_key.json | base64` in terminal to get the string value  |
| `DATABRICKS_CLIENT_ID`,`DATABRICKS_CLIENT_SECRET` | required to create Databricks volume/delta table connector via `uns-mcp` server, see how in [documentation](https://docs.unstructured.io/ui/destinations/databricks-volumes) and [here](https://docs.unstructured.io/ui/destinations/databricks-delta-table) |
| `ONEDRIVE_CLIENT_ID`, `ONEDRIVE_CLIENT_CRED`,`ONEDRIVE_TENANT_ID`| required to create One Drive connector via `uns-mcp` server, see how in [documentation](https://docs.unstructured.io/ui/destinations/onedrive) |
| `LOG_LEVEL` | Used to set logging level for our `minimal_client`, e.g. set to ERROR to get everything  |
| `CONFIRM_TOOL_USE` | set to true so that `minimal_client` can confirm execution before each tool call |
| `DEBUG_API_REQUESTS` | set to true so that `uns_mcp/server.py` can output request parameters for better debugging |


### Firecrawl Source

[Firecrawl](https://www.firecrawl.dev/) is a web crawling API that provides two main capabilities in our MCP:

1. **HTML Content Retrieval**: Using `invoke_firecrawl_crawlhtml` to start crawl jobs and `check_crawlhtml_status` to monitor them
2. **LLM-Optimized Text Generation**: Using `invoke_firecrawl_llmtxt` to generate text and `check_llmtxt_status` to retrieve results

How Firecrawl works:

**Web Crawling Process:**
- Starts with a specified URL and analyzes it to identify links
- Uses the sitemap if available; otherwise follows links found on the website
- Recursively traverses each link to discover all subpages
- Gathers content from every visited page, handling JavaScript rendering and rate limits
- Jobs can be cancelled with `cancel_crawlhtml_job` if needed
- Use this if you require all the info extracted into raw HTML, Unstructured's workflow cleans it up really well  :smile:

**LLM Text Generation:**
- After crawling, extracts clean, meaningful text content from the crawled pages
- Generates optimized text formats specifically formatted for large language models
- Results are automatically uploaded to the specified S3 location
- Note: LLM text generation jobs cannot be cancelled once started. The `cancel_llmtxt_job` function is provided for consistency but is not currently supported by the Firecrawl API.

Note: A `FIRECRAWL_API_KEY` environment variable must be set to use these functions.


## Claude Desktop Integration

To install in Claude Desktop:

1. Go to `~/Library/Application Support/Claude/` and create a `claude_desktop_config.json`.
2. In that file add:
```bash
{
    "mcpServers":
    {
        "UNS_MCP":
        {
            "command": "ABSOLUTE/PATH/TO/.local/bin/uv",
            "args":
            [
                "--directory",
                "ABSOLUTE/PATH/TO/YOUR-UNS-MCP-REPO/uns_mcp",
                "run",
                "server.py"
            ],
            "env":
            [
            "UNSTRUCTURED_API_KEY":"<your key>"
            ],
            "disabled": false
        }
    }
}
```
3. Restart Claude Desktop.

4. Example Issues seen from Claude Desktop.
    - You will see `No destinations found` when you query for a list of destination connectors. Check your API key in `.env` or in your config json, it needs to be your personal key in `https://platform.unstructured.io/app/account/api-keys`.

## Debugging tools

Anthropic provides `MCP Inspector` tool to debug/test your MCP server. Run the following command to spin up a debugging UI. From there, you will be able to add environment variables (pointing to your local env) on the left pane. Include your personal API key there as env var. Go to `tools`, you can test out the capabilities you add to the MCP server.
```
mcp dev uns_mcp/server.py
```

If you need to log request call parameters to `UnstructuredClient`, set the environment variable `DEBUG_API_REQUESTS=false`.
The logs are stored in a file with the format `unstructured-client-{date}.log`, which can be examined to debug request call parameters to `UnstructuredClient` functions.

## Running locally minimal client
```
uv run python minimal_client/client.py uns_mcp/server.py
```

or

```
make local-client
```

Env variables to configure behavior of the client:
- `LOG_LEVEL="ERROR"` # If you would like to hide outputs from the LLM and present clear messages for the user
- `CONFIRM_TOOL_USE='false'` If you would like to disable the tool use confirmation before running it (True by default). **BE MINDFUL** about that option, as LLM can decide to purge all data from your account or run some expensive workflows; use only for development purposes.

## Running locally minimal client, accessing local the MCP server over HTTP + SSE

The main difference here is it becomes easier to set breakpoints on the server side during development -- the client and server are decoupled.

```
# in one terminal, run the server:
uv run python uns_mcp/server.py --host 127.0.0.1 --port 8080

or
make sse-server

or
make sse-server

# in another terminal, run the client:
<<<<<<< HEAD
python minimal_client/client.py "http://127.0.0.1:8080/sse"
=======
uv run python minimal_client/client.py "http://127.0.0.1:8080/sse"

>>>>>>> bd38b2d1
or
make sse-client
```

Hint: `ctrl+c` out of the client first, then the server. Otherwise the server appears to hang.

## CHANGELOG.md

Any new developed features/fixes/enhancements will be added to CHANGELOG.md. 0.x.x-dev pre-release format is preferred before we bump to a stable version.<|MERGE_RESOLUTION|>--- conflicted
+++ resolved
@@ -169,16 +169,9 @@
 or
 make sse-server
 
-or
-make sse-server
-
 # in another terminal, run the client:
-<<<<<<< HEAD
-python minimal_client/client.py "http://127.0.0.1:8080/sse"
-=======
 uv run python minimal_client/client.py "http://127.0.0.1:8080/sse"
 
->>>>>>> bd38b2d1
 or
 make sse-client
 ```
