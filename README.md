--- conflicted
+++ resolved
@@ -53,34 +53,26 @@
 
 To use the tool that creates/updates/deletes a connector, the credentials for that specific connector must be defined in your .env file. Below is the list of `credentials` for the connectors we support:
 
-| Credential Name | Description                                                                                                                                                                                                                                                  |
-|------|--------------------------------------------------------------------------------------------------------------------------------------------------------------------------------------------------------------------------------------------------------------|
-| `ANTHROPIC_API_KEY` | required to run the `minimal_client` to interact with our server.                                                                                                                                                                                            |
-| `AWS_KEY`, `AWS_SECRET`| required to create S3 connector via `uns-mcp` server, see how in [documentation](https://docs.unstructured.io/api-reference/workflow/sources/s3) and [here](https://docs.unstructured.io/api-reference/workflow/destinations/s3)                             |
-| `WEAVIATE_CLOUD_API_KEY` | required to create Weaviate vector db connector, see how in [documentation](https://docs.unstructured.io/api-reference/workflow/destinations/weaviate)                                                                                                       |
-| `FIRECRAWL_API_KEY` | required to use Firecrawl tools in `external/firecrawl.py`, sign up on [Firecrawl](https://www.firecrawl.dev/) and get an API key.                                                                                                                           |
-| `ASTRA_DB_APPLICATION_TOKEN`, `ASTRA_DB_API_ENDPOINT` | required to create Astradb connector via `uns-mcp` server, see how in [documentation](https://docs.unstructured.io/ui/destinations/astradb)                                                                                                                  |
-| `AZURE_CONNECTION_STRING`| required option 1 to create Azure connector via ``uns-mcp`` server, see how in [documentation](https://docs.unstructured.io/ui/sources/azure-blob-storage)                                                                                                   |
-| `AZURE_ACCOUNT_NAME`+`AZURE_ACCOUNT_KEY`| required option 2 to create Azure connector via `uns-mcp` server, see how in [documentation](https://docs.unstructured.io/ui/sources/azure-blob-storage)                                                                                                     |
-| `AZURE_ACCOUNT_NAME`+`AZURE_SAS_TOKEN` | required option 3 to create Azure connector via `uns-mcp` server, see how in [documentation](https://docs.unstructured.io/ui/sources/azure-blob-storage)                                                                                                     |
-| `NEO4J_PASSWORD` | required to create Neo4j connector via `uns-mcp` server, see how in [documentation](https://docs.unstructured.io/ui/destinations/neo4j)                                                                                                                      |
-| `MONGO_DB_CONNECTION_STRING` | required to create Mongodb connector via `uns-mcp` server, see how in [documentation](https://docs.unstructured.io/ui/destinations/mongodb)                                                                                                                  |
-| `GOOGLEDRIVE_SERVICE_ACCOUNT_KEY` | a string value. The original server account key (follow [documentation](https://docs.unstructured.io/ui/sources/google-drive)) is in json file, run `cat /path/to/google_service_account_key.json                                                            | base64` in terminal to get the string value  |
+| Credential Name | Description |
+|------|-------------|
+| `ANTHROPIC_API_KEY` | required to run the `minimal_client` to interact with our server. |
+| `AWS_KEY`, `AWS_SECRET`| required to create S3 connector via `uns-mcp` server, see how in [documentation](https://docs.unstructured.io/api-reference/workflow/sources/s3) and [here](https://docs.unstructured.io/api-reference/workflow/destinations/s3) |
+| `WEAVIATE_CLOUD_API_KEY` | required to create Weaviate vector db connector, see how in [documentation](https://docs.unstructured.io/api-reference/workflow/destinations/weaviate) |
+| `FIRECRAWL_API_KEY` | required to use Firecrawl tools in `external/firecrawl.py`, sign up on [Firecrawl](https://www.firecrawl.dev/) and get an API key. |
+| `ASTRA_DB_APPLICATION_TOKEN`, `ASTRA_DB_API_ENDPOINT` | required to create Astradb connector via `uns-mcp` server, see how in [documentation](https://docs.unstructured.io/ui/destinations/astradb)|
+| `AZURE_CONNECTION_STRING`| required option 1 to create Azure connector via ``uns-mcp`` server, see how in [documentation](https://docs.unstructured.io/ui/sources/azure-blob-storage) |
+| `AZURE_ACCOUNT_NAME`+`AZURE_ACCOUNT_KEY`| required option 2 to create Azure connector via `uns-mcp` server, see how in [documentation](https://docs.unstructured.io/ui/sources/azure-blob-storage)|
+| `AZURE_ACCOUNT_NAME`+`AZURE_SAS_TOKEN` | required option 3 to create Azure connector via `uns-mcp` server, see how in [documentation](https://docs.unstructured.io/ui/sources/azure-blob-storage) |
+| `NEO4J_PASSWORD` | required to create Neo4j connector via `uns-mcp` server, see how in [documentation](https://docs.unstructured.io/ui/destinations/neo4j) |
+| `MONGO_DB_CONNECTION_STRING` | required to create Mongodb connector via `uns-mcp` server, see how in [documentation](https://docs.unstructured.io/ui/destinations/mongodb) |
+| `GOOGLEDRIVE_SERVICE_ACCOUNT_KEY` | a string value. The original server account key (follow [documentation](https://docs.unstructured.io/ui/sources/google-drive)) is in json file, run `cat /path/to/google_service_account_key.json | base64` in terminal to get the string value  |
 | `DATABRICKS_CLIENT_ID`,`DATABRICKS_CLIENT_SECRET` | required to create Databricks volume/delta table connector via `uns-mcp` server, see how in [documentation](https://docs.unstructured.io/ui/destinations/databricks-volumes) and [here](https://docs.unstructured.io/ui/destinations/databricks-delta-table) |
-<<<<<<< HEAD
-| `ONEDRIVE_CLIENT_ID`, `ONEDRIVE_CLIENT_CRED`,`ONEDRIVE_TENANT_ID`| required to create One Drive connector via `uns-mcp` server, see how in [documentation](https://docs.unstructured.io/ui/destinations/onedrive)                                                                                                               |
-| `SHAREPOINT_CLIENT_ID`, `SHAREPOINT_CLIENT_CRED`,`SHAREPOINT_TENANT_ID`| required to create Sharepoint connector via `uns-mcp` server, see how in [documentation](https://docs.unstructured.io/ui/sources/sharepoint)                                                                                                              |
-| `LOG_LEVEL` | Used to set logging level for our `minimal_client`, e.g. set to ERROR to get everything                                                                                                                                                                      |
-| `CONFIRM_TOOL_USE` | set to true so that `minimal_client` can confirm execution before each tool call                                                                                                                                                                             |
-| `DEBUG_API_REQUESTS` | set to true so that `uns_mcp/server.py` can output request parameters for better debugging                                                                                                                                                                   |
-=======
 | `ONEDRIVE_CLIENT_ID`, `ONEDRIVE_CLIENT_CRED`,`ONEDRIVE_TENANT_ID`| required to create One Drive connector via `uns-mcp` server, see how in [documentation](https://docs.unstructured.io/ui/destinations/onedrive) |
 | `PINECONE_API_KEY` | required to create Pinecone vector DB connector via `uns-mcp` server, see how in [documentation](https://docs.unstructured.io/ui/destinations/pinecone) |
 | `SALESFORCE_CONSUMER_KEY`,`SALESFORCE_PRIVATE_KEY` | required to create salesforce source connector via `uns-mcp` server, see how in [documentation](https://docs.unstructured.io/ingestion/source-connectors/salesforce)|
 | `LOG_LEVEL` | Used to set logging level for our `minimal_client`, e.g. set to ERROR to get everything  |
 | `CONFIRM_TOOL_USE` | set to true so that `minimal_client` can confirm execution before each tool call |
 | `DEBUG_API_REQUESTS` | set to true so that `uns_mcp/server.py` can output request parameters for better debugging |
->>>>>>> cc04d3f6
 
 
 ### Firecrawl Source
